--- conflicted
+++ resolved
@@ -506,96 +506,6 @@
           }
         }
       },
-      "comp-automl-tabular-stage-1-tuner-2": {
-        "executorLabel": "exec-automl-tabular-stage-1-tuner-2",
-        "inputDefinitions": {
-          "artifacts": {
-            "materialized_eval_split": {
-              "artifactType": {
-                "schemaTitle": "system.Artifact",
-                "schemaVersion": "0.0.1"
-              }
-            },
-            "materialized_train_split": {
-              "artifactType": {
-                "schemaTitle": "system.Artifact",
-                "schemaVersion": "0.0.1"
-              }
-            },
-            "metadata": {
-              "artifactType": {
-                "schemaTitle": "system.Artifact",
-                "schemaVersion": "0.0.1"
-              }
-            },
-            "transform_output": {
-              "artifactType": {
-                "schemaTitle": "system.Artifact",
-                "schemaVersion": "0.0.1"
-              }
-            }
-          },
-          "parameters": {
-            "deadline_hours": {
-              "type": "DOUBLE"
-            },
-            "disable_early_stopping": {
-              "type": "STRING"
-            },
-            "encryption_spec_key_name": {
-              "type": "STRING"
-            },
-            "is_distill": {
-              "type": "STRING"
-            },
-            "location": {
-              "type": "STRING"
-            },
-            "num_parallel_trials": {
-              "type": "INT"
-            },
-            "num_selected_trials": {
-              "type": "INT"
-            },
-            "project": {
-              "type": "STRING"
-            },
-            "reduce_search_space_mode": {
-              "type": "STRING"
-            },
-            "root_dir": {
-              "type": "STRING"
-            },
-            "single_run_max_secs": {
-              "type": "INT"
-            },
-            "study_spec_override": {
-              "type": "STRING"
-            },
-            "tune_feature_selection_rate": {
-              "type": "STRING"
-            },
-            "worker_pool_specs_override": {
-              "type": "STRING"
-            }
-          }
-        },
-        "outputDefinitions": {
-          "artifacts": {
-            "tuning_result_output": {
-              "artifactType": {
-                "schemaTitle": "system.Artifact",
-                "schemaVersion": "0.0.1"
-              }
-            }
-          },
-          "parameters": {
-            "gcp_resources": {
-              "type": "STRING"
-            }
-          }
-        }
-      },
       "comp-automl-tabular-transform": {
         "executorLabel": "exec-automl-tabular-transform",
         "inputDefinitions": {
@@ -772,78 +682,6 @@
               "artifactType": {
                 "schemaTitle": "system.Artifact",
                 "schemaVersion": "0.0.1"
-<<<<<<< HEAD
-              }
-            },
-            "materialized_test_split": {
-              "artifactType": {
-                "schemaTitle": "system.Artifact",
-                "schemaVersion": "0.0.1"
-              }
-            },
-            "materialized_train_split": {
-              "artifactType": {
-                "schemaTitle": "system.Artifact",
-                "schemaVersion": "0.0.1"
-              }
-            },
-            "training_schema_uri": {
-              "artifactType": {
-                "schemaTitle": "system.Artifact",
-                "schemaVersion": "0.0.1"
-              }
-            },
-            "transform_output": {
-              "artifactType": {
-                "schemaTitle": "system.Artifact",
-                "schemaVersion": "0.0.1"
-              }
-            }
-          },
-          "parameters": {
-            "gcp_resources": {
-              "type": "STRING"
-            }
-          }
-        }
-      },
-      "comp-bool-identity": {
-        "executorLabel": "exec-bool-identity",
-        "inputDefinitions": {
-          "parameters": {
-            "value": {
-              "type": "STRING"
-            }
-          }
-        },
-        "outputDefinitions": {
-          "parameters": {
-            "Output": {
-              "type": "STRING"
-            }
-          }
-        }
-      },
-      "comp-bool-identity-2": {
-        "executorLabel": "exec-bool-identity-2",
-        "inputDefinitions": {
-          "parameters": {
-            "value": {
-              "type": "STRING"
-            }
-          }
-        },
-        "outputDefinitions": {
-          "parameters": {
-            "Output": {
-              "type": "STRING"
-            }
-          }
-        }
-      },
-      "comp-condition-is-distill-4": {
-        "dag": {
-=======
               }
             },
             "materialized_test_split": {
@@ -934,7 +772,6 @@
               }
             }
           },
->>>>>>> f85dbe67
           "tasks": {
             "automl-tabular-ensemble-2": {
               "cachingOptions": {
@@ -1064,16 +901,6 @@
                   "encryption_spec_key_name": {
                     "componentInputParameter": "pipelineparam--encryption_spec_key_name"
                   },
-<<<<<<< HEAD
-                  "is_distill": {
-                    "runtimeValue": {
-                      "constantValue": {
-                        "intValue": "1"
-                      }
-                    }
-                  },
-=======
->>>>>>> f85dbe67
                   "location": {
                     "componentInputParameter": "pipelineparam--location"
                   },
@@ -1206,23 +1033,6 @@
                 "name": "automl-tabular-transform-2"
               }
             },
-<<<<<<< HEAD
-            "model-batch-predict": {
-              "cachingOptions": {
-                "enableCache": true
-              },
-              "componentRef": {
-                "name": "comp-model-batch-predict"
-              },
-              "dependentTasks": [
-                "model-upload-2",
-                "read-input-uri"
-              ],
-              "inputs": {
-                "artifacts": {
-                  "model": {
-                    "taskOutputArtifact": {
-=======
             "condition-is-evaluation-5": {
               "componentRef": {
                 "name": "comp-condition-is-evaluation-5"
@@ -1340,7 +1150,6 @@
                 "artifacts": {
                   "model": {
                     "taskOutputArtifact": {
->>>>>>> f85dbe67
                       "outputArtifactKey": "model",
                       "producerTask": "model-upload-2"
                     }
@@ -1800,7 +1609,6 @@
                         "stringValue": "automl-tabular-distill-model-upload-{{$.pipeline_job_uuid}}-{{$.pipeline_task_uuid}}"
                       }
                     }
-<<<<<<< HEAD
                   },
                   "encryption_spec_key_name": {
                     "componentInputParameter": "pipelineparam--encryption_spec_key_name"
@@ -1919,2101 +1727,6 @@
                 "artifacts": {
                   "split_uri": {
                     "componentInputArtifact": "pipelineparam--tabular-stats-and-example-gen-train_split"
-                  }
-                }
-              },
-              "taskInfo": {
-                "name": "read-input-uri"
-              }
-            },
-            "read-input-uri-2": {
-              "cachingOptions": {
-                "enableCache": true
-              },
-              "componentRef": {
-                "name": "comp-read-input-uri-2"
-              },
-              "inputs": {
-                "artifacts": {
-                  "split_uri": {
-                    "componentInputArtifact": "pipelineparam--tabular-stats-and-example-gen-eval_split"
-                  }
-                }
-              },
-              "taskInfo": {
-                "name": "read-input-uri-2"
-              }
-            },
-            "set-model-can-skip-validation": {
-              "cachingOptions": {
-                "enableCache": true
-              },
-              "componentRef": {
-                "name": "comp-set-model-can-skip-validation"
-              },
-              "inputs": {
-                "artifacts": {
-                  "model": {
-                    "componentInputArtifact": "pipelineparam--automl-tabular-ensemble-unmanaged_container_model"
-                  }
-                }
-              },
-              "taskInfo": {
-                "name": "set-model-can-skip-validation"
-              }
-            },
-            "write-bp-result-path": {
-              "cachingOptions": {
-                "enableCache": true
-              },
-              "componentRef": {
-                "name": "comp-write-bp-result-path"
-              },
-              "dependentTasks": [
-                "model-batch-predict"
-              ],
-              "inputs": {
-                "artifacts": {
-                  "bp_job": {
-                    "taskOutputArtifact": {
-                      "outputArtifactKey": "batchpredictionjob",
-                      "producerTask": "model-batch-predict"
-                    }
-                  }
-                }
-              },
-              "taskInfo": {
-                "name": "write-bp-result-path"
-              }
-            },
-            "write-bp-result-path-2": {
-              "cachingOptions": {
-                "enableCache": true
-              },
-              "componentRef": {
-                "name": "comp-write-bp-result-path-2"
-              },
-              "dependentTasks": [
-                "model-batch-predict-2"
-              ],
-              "inputs": {
-                "artifacts": {
-                  "bp_job": {
-                    "taskOutputArtifact": {
-                      "outputArtifactKey": "batchpredictionjob",
-                      "producerTask": "model-batch-predict-2"
-                    }
-                  }
-                }
-              },
-              "taskInfo": {
-                "name": "write-bp-result-path-2"
-              }
-            }
-          }
-        },
-        "inputDefinitions": {
-          "artifacts": {
-            "pipelineparam--automl-tabular-ensemble-unmanaged_container_model": {
-              "artifactType": {
-                "schemaTitle": "google.UnmanagedContainerModel",
-                "schemaVersion": "0.0.1"
-              }
-            },
-            "pipelineparam--tabular-stats-and-example-gen-dataset_schema": {
-              "artifactType": {
-                "schemaTitle": "system.Artifact",
-                "schemaVersion": "0.0.1"
-              }
-            },
-            "pipelineparam--tabular-stats-and-example-gen-eval_split": {
-              "artifactType": {
-                "schemaTitle": "system.Dataset",
-                "schemaVersion": "0.0.1"
-              }
-            },
-            "pipelineparam--tabular-stats-and-example-gen-instance_baseline": {
-              "artifactType": {
-                "schemaTitle": "system.Artifact",
-                "schemaVersion": "0.0.1"
-              }
-            },
-            "pipelineparam--tabular-stats-and-example-gen-metadata": {
-              "artifactType": {
-                "schemaTitle": "system.Artifact",
-                "schemaVersion": "0.0.1"
-              }
-            },
-            "pipelineparam--tabular-stats-and-example-gen-test_split": {
-              "artifactType": {
-                "schemaTitle": "system.Dataset",
-                "schemaVersion": "0.0.1"
-              }
-            },
-            "pipelineparam--tabular-stats-and-example-gen-train_split": {
-              "artifactType": {
-                "schemaTitle": "system.Dataset",
-                "schemaVersion": "0.0.1"
-              }
-            }
-          },
-          "parameters": {
-            "pipelineparam--bool-identity-2-Output": {
-              "type": "STRING"
-            },
-            "pipelineparam--disable_early_stopping": {
-              "type": "STRING"
-            },
-            "pipelineparam--distill_batch_predict_machine_type": {
-              "type": "STRING"
-            },
-            "pipelineparam--distill_batch_predict_max_replica_count": {
-              "type": "INT"
-            },
-            "pipelineparam--distill_batch_predict_starting_replica_count": {
-              "type": "INT"
-            },
-            "pipelineparam--distill_stage_1_deadline_hours": {
-              "type": "DOUBLE"
-            },
-            "pipelineparam--encryption_spec_key_name": {
-              "type": "STRING"
-            },
-            "pipelineparam--export_additional_model_without_custom_ops": {
-              "type": "STRING"
-            },
-            "pipelineparam--location": {
-              "type": "STRING"
-            },
-            "pipelineparam--project": {
-              "type": "STRING"
-            },
-            "pipelineparam--reduce_search_space_mode": {
-              "type": "STRING"
-            },
-            "pipelineparam--root_dir": {
-              "type": "STRING"
-            },
-            "pipelineparam--stage_1_num_parallel_trials": {
-              "type": "INT"
-            },
-            "pipelineparam--stage_1_single_run_max_secs": {
-              "type": "INT"
-            },
-            "pipelineparam--stage_1_tuner_worker_pool_specs_override": {
-              "type": "STRING"
-            },
-            "pipelineparam--transform_dataflow_disk_size_gb": {
-              "type": "INT"
-            },
-            "pipelineparam--transform_dataflow_machine_type": {
-              "type": "STRING"
-            },
-            "pipelineparam--transform_dataflow_max_num_workers": {
-              "type": "INT"
-            }
-          }
-        }
-      },
-      "comp-condition-is-evaluation-5": {
-        "dag": {
-          "outputs": {
-            "artifacts": {
-              "model-evaluation-2-evaluation_metrics": {
-                "artifactSelectors": [
-                  {
-                    "outputArtifactKey": "evaluation_metrics",
-                    "producerSubtask": "model-evaluation-2"
-                  }
-                ]
-              },
-              "model-evaluation-evaluation_metrics": {
-                "artifactSelectors": [
-                  {
-                    "outputArtifactKey": "evaluation_metrics",
-                    "producerSubtask": "model-evaluation"
-                  }
-                ]
-              }
-            }
-          },
-          "tasks": {
-            "model-batch-predict-3": {
-              "cachingOptions": {
-                "enableCache": true
-              },
-              "componentRef": {
-                "name": "comp-model-batch-predict-3"
-              },
-              "inputs": {
-                "artifacts": {
-                  "unmanaged_container_model": {
-                    "componentInputArtifact": "pipelineparam--automl-tabular-ensemble-unmanaged_container_model"
-                  }
-                },
-                "parameters": {
-                  "accelerator_count": {
-                    "runtimeValue": {
-                      "constantValue": {
-                        "intValue": "0"
-                      }
-                    }
-                  },
-                  "accelerator_type": {
-                    "runtimeValue": {
-                      "constantValue": {
-                        "stringValue": ""
-                      }
-                    }
-                  },
-                  "bigquery_destination_output_uri": {
-                    "runtimeValue": {
-                      "constantValue": {
-                        "stringValue": ""
-                      }
-                    }
-                  },
-                  "bigquery_source_input_uri": {
-                    "runtimeValue": {
-                      "constantValue": {
-                        "stringValue": ""
-                      }
-                    }
-=======
->>>>>>> f85dbe67
-                  },
-                  "encryption_spec_key_name": {
-                    "componentInputParameter": "pipelineparam--encryption_spec_key_name"
-                  },
-                  "explanation_metadata": {
-                    "runtimeValue": {
-                      "constantValue": {
-                        "stringValue": "{}"
-                      }
-                    }
-                  },
-                  "explanation_parameters": {
-                    "runtimeValue": {
-                      "constantValue": {
-                        "stringValue": "{}"
-                      }
-                    }
-                  },
-                  "gcs_destination_output_uri_prefix": {
-                    "componentInputParameter": "pipelineparam--root_dir"
-                  },
-                  "gcs_source_uris": {
-                    "componentInputParameter": "pipelineparam--tabular-stats-and-example-gen-test_split_json"
-                  },
-                  "generate_explanation": {
-                    "runtimeValue": {
-                      "constantValue": {
-                        "intValue": "0"
-                      }
-                    }
-                  },
-                  "instances_format": {
-                    "runtimeValue": {
-                      "constantValue": {
-                        "stringValue": "tf-record"
-                      }
-                    }
-                  },
-                  "job_display_name": {
-                    "runtimeValue": {
-                      "constantValue": {
-                        "stringValue": "batch-predict-evaluation-{{$.pipeline_job_uuid}}-{{$.pipeline_task_uuid}}"
-                      }
-                    }
-                  },
-                  "labels": {
-                    "runtimeValue": {
-                      "constantValue": {
-                        "stringValue": "{}"
-                      }
-                    }
-                  },
-                  "location": {
-                    "componentInputParameter": "pipelineparam--location"
-                  },
-                  "machine_type": {
-                    "componentInputParameter": "pipelineparam--evaluation_batch_predict_machine_type"
-                  },
-                  "manual_batch_tuning_parameters_batch_size": {
-                    "runtimeValue": {
-                      "constantValue": {
-                        "intValue": "0"
-                      }
-                    }
-                  },
-                  "max_replica_count": {
-                    "componentInputParameter": "pipelineparam--evaluation_batch_predict_max_replica_count"
-                  },
-                  "model_parameters": {
-                    "runtimeValue": {
-                      "constantValue": {
-                        "stringValue": "{}"
-                      }
-                    }
-                  },
-                  "predictions_format": {
-                    "runtimeValue": {
-                      "constantValue": {
-                        "stringValue": "jsonl"
-                      }
-                    }
-                  },
-                  "project": {
-                    "componentInputParameter": "pipelineparam--project"
-                  },
-                  "starting_replica_count": {
-                    "componentInputParameter": "pipelineparam--evaluation_batch_predict_starting_replica_count"
-                  }
-                }
-              },
-              "taskInfo": {
-                "name": "model-batch-predict-3"
-              }
-            },
-            "model-batch-predict-4": {
-              "cachingOptions": {
-                "enableCache": true
-              },
-              "componentRef": {
-                "name": "comp-model-batch-predict-4"
-              },
-              "inputs": {
-                "artifacts": {
-                  "unmanaged_container_model": {
-                    "componentInputArtifact": "pipelineparam--automl-tabular-ensemble-unmanaged_container_model"
-                  }
-                },
-                "parameters": {
-                  "accelerator_count": {
-                    "runtimeValue": {
-                      "constantValue": {
-                        "intValue": "0"
-                      }
-                    }
-                  },
-                  "accelerator_type": {
-                    "runtimeValue": {
-                      "constantValue": {
-                        "stringValue": ""
-                      }
-                    }
-                  },
-                  "bigquery_destination_output_uri": {
-                    "runtimeValue": {
-                      "constantValue": {
-                        "stringValue": ""
-                      }
-                    }
-                  },
-                  "bigquery_source_input_uri": {
-                    "runtimeValue": {
-                      "constantValue": {
-                        "stringValue": ""
-                      }
-                    }
-                  },
-                  "encryption_spec_key_name": {
-                    "componentInputParameter": "pipelineparam--encryption_spec_key_name"
-                  },
-                  "explanation_metadata": {
-                    "componentInputParameter": "pipelineparam--automl-tabular-ensemble-explanation_metadata"
-                  },
-                  "explanation_parameters": {
-                    "componentInputParameter": "pipelineparam--automl-tabular-ensemble-explanation_parameters"
-                  },
-                  "gcs_destination_output_uri_prefix": {
-                    "componentInputParameter": "pipelineparam--root_dir"
-                  },
-                  "gcs_source_uris": {
-                    "componentInputParameter": "pipelineparam--tabular-stats-and-example-gen-downsampled_test_split_json"
-                  },
-                  "generate_explanation": {
-                    "runtimeValue": {
-                      "constantValue": {
-                        "intValue": "1"
-                      }
-                    }
-                  },
-                  "instances_format": {
-                    "runtimeValue": {
-                      "constantValue": {
-                        "stringValue": "tf-record"
-                      }
-                    }
-                  },
-                  "job_display_name": {
-                    "runtimeValue": {
-                      "constantValue": {
-                        "stringValue": "batch-explain-evaluation-{{$.pipeline_job_uuid}}-{{$.pipeline_task_uuid}}"
-                      }
-                    }
-                  },
-                  "labels": {
-                    "runtimeValue": {
-                      "constantValue": {
-                        "stringValue": "{}"
-                      }
-                    }
-                  },
-                  "location": {
-                    "componentInputParameter": "pipelineparam--location"
-                  },
-                  "machine_type": {
-                    "componentInputParameter": "pipelineparam--evaluation_batch_predict_machine_type"
-                  },
-                  "manual_batch_tuning_parameters_batch_size": {
-                    "runtimeValue": {
-                      "constantValue": {
-                        "intValue": "0"
-                      }
-                    }
-                  },
-                  "max_replica_count": {
-                    "componentInputParameter": "pipelineparam--evaluation_batch_predict_max_replica_count"
-                  },
-                  "model_parameters": {
-                    "runtimeValue": {
-                      "constantValue": {
-                        "stringValue": "{}"
-                      }
-                    }
-                  },
-                  "predictions_format": {
-                    "runtimeValue": {
-                      "constantValue": {
-                        "stringValue": "jsonl"
-                      }
-                    }
-                  },
-                  "project": {
-                    "componentInputParameter": "pipelineparam--project"
-                  },
-                  "starting_replica_count": {
-                    "componentInputParameter": "pipelineparam--evaluation_batch_predict_starting_replica_count"
-                  }
-                }
-              },
-              "taskInfo": {
-<<<<<<< HEAD
-                "name": "model-batch-predict-4"
-              }
-            },
-            "model-evaluation": {
-=======
-                "name": "model-upload-3"
-              }
-            },
-            "read-input-uri": {
->>>>>>> f85dbe67
-              "cachingOptions": {
-                "enableCache": true
-              },
-              "componentRef": {
-<<<<<<< HEAD
-                "name": "comp-model-evaluation"
-=======
-                "name": "comp-read-input-uri"
->>>>>>> f85dbe67
-              },
-              "dependentTasks": [
-                "model-batch-predict-3"
-              ],
-              "inputs": {
-                "artifacts": {
-<<<<<<< HEAD
-                  "batch_prediction_job": {
-                    "taskOutputArtifact": {
-                      "outputArtifactKey": "batchpredictionjob",
-                      "producerTask": "model-batch-predict-3"
-                    }
-                  }
-                },
-                "parameters": {
-                  "class_names": {
-                    "runtimeValue": {
-                      "constantValue": {
-                        "stringValue": "{}"
-                      }
-                    }
-                  },
-                  "classification_type": {
-                    "runtimeValue": {
-                      "constantValue": {
-                        "stringValue": ""
-                      }
-                    }
-                  },
-                  "dataflow_disk_size": {
-                    "componentInputParameter": "pipelineparam--evaluation_dataflow_disk_size_gb"
-                  },
-                  "dataflow_machine_type": {
-                    "componentInputParameter": "pipelineparam--evaluation_dataflow_machine_type"
-                  },
-                  "dataflow_max_workers_num": {
-                    "componentInputParameter": "pipelineparam--evaluation_dataflow_max_num_workers"
-                  },
-                  "dataflow_service_account": {
-                    "componentInputParameter": "pipelineparam--dataflow_service_account"
-                  },
-                  "dataflow_subnetwork": {
-                    "componentInputParameter": "pipelineparam--dataflow_subnetwork"
-                  },
-                  "dataflow_use_public_ips": {
-                    "componentInputParameter": "pipelineparam--dataflow_use_public_ips"
-                  },
-                  "dataflow_workers_num": {
-                    "runtimeValue": {
-                      "constantValue": {
-                        "stringValue": "10"
-                      }
-                    }
-                  },
-                  "encryption_spec_key_name": {
-                    "componentInputParameter": "pipelineparam--encryption_spec_key_name"
-                  },
-                  "example_weight_column": {
-                    "runtimeValue": {
-                      "constantValue": {
-                        "stringValue": ""
-                      }
-                    }
-                  },
-                  "generate_feature_attribution": {
-                    "runtimeValue": {
-                      "constantValue": {
-                        "intValue": "0"
-                      }
-                    }
-                  },
-                  "ground_truth_column": {
-                    "componentInputParameter": "pipelineparam--target_column_name"
-                  },
-                  "ground_truth_format": {
-                    "runtimeValue": {
-                      "constantValue": {
-                        "stringValue": "jsonl"
-                      }
-                    }
-                  },
-                  "ground_truth_gcs_source": {
-                    "runtimeValue": {
-                      "constantValue": {
-                        "stringValue": "{}"
-                      }
-                    }
-                  },
-                  "key_columns": {
-                    "runtimeValue": {
-                      "constantValue": {
-                        "stringValue": "{}"
-                      }
-                    }
-                  },
-                  "location": {
-                    "componentInputParameter": "pipelineparam--location"
-                  },
-                  "positive_classes": {
-                    "runtimeValue": {
-                      "constantValue": {
-                        "stringValue": "{}"
-                      }
-                    }
-                  },
-                  "prediction_id_column": {
-                    "runtimeValue": {
-                      "constantValue": {
-                        "stringValue": ""
-                      }
-                    }
-                  },
-                  "prediction_label_column": {
-                    "runtimeValue": {
-                      "constantValue": {
-                        "stringValue": ""
-                      }
-                    }
-                  },
-                  "prediction_score_column": {
-                    "runtimeValue": {
-                      "constantValue": {
-                        "stringValue": ""
-                      }
-                    }
-                  },
-                  "predictions_format": {
-                    "runtimeValue": {
-                      "constantValue": {
-                        "stringValue": "jsonl"
-                      }
-                    }
-                  },
-                  "problem_type": {
-                    "componentInputParameter": "pipelineparam--prediction_type"
-                  },
-                  "project": {
-                    "componentInputParameter": "pipelineparam--project"
-                  },
-                  "root_dir": {
-                    "componentInputParameter": "pipelineparam--root_dir"
-                  }
-                }
-              },
-              "taskInfo": {
-                "name": "model-evaluation"
-              }
-            },
-            "model-evaluation-2": {
-              "cachingOptions": {
-                "enableCache": true
-              },
-              "componentRef": {
-                "name": "comp-model-evaluation-2"
-              },
-              "dependentTasks": [
-                "model-batch-predict-4"
-              ],
-              "inputs": {
-                "artifacts": {
-                  "batch_prediction_job": {
-                    "taskOutputArtifact": {
-                      "outputArtifactKey": "batchpredictionjob",
-                      "producerTask": "model-batch-predict-4"
-                    }
-                  }
-                },
-                "parameters": {
-                  "class_names": {
-                    "runtimeValue": {
-                      "constantValue": {
-                        "stringValue": "{}"
-                      }
-                    }
-                  },
-                  "classification_type": {
-                    "runtimeValue": {
-                      "constantValue": {
-                        "stringValue": ""
-                      }
-                    }
-                  },
-                  "dataflow_disk_size": {
-                    "componentInputParameter": "pipelineparam--evaluation_dataflow_disk_size_gb"
-                  },
-                  "dataflow_machine_type": {
-                    "componentInputParameter": "pipelineparam--evaluation_dataflow_machine_type"
-                  },
-                  "dataflow_max_workers_num": {
-                    "componentInputParameter": "pipelineparam--evaluation_dataflow_max_num_workers"
-                  },
-                  "dataflow_service_account": {
-                    "componentInputParameter": "pipelineparam--dataflow_service_account"
-                  },
-                  "dataflow_subnetwork": {
-                    "componentInputParameter": "pipelineparam--dataflow_subnetwork"
-                  },
-                  "dataflow_use_public_ips": {
-                    "componentInputParameter": "pipelineparam--dataflow_use_public_ips"
-                  },
-                  "dataflow_workers_num": {
-                    "runtimeValue": {
-                      "constantValue": {
-                        "stringValue": "10"
-                      }
-                    }
-                  },
-                  "encryption_spec_key_name": {
-                    "componentInputParameter": "pipelineparam--encryption_spec_key_name"
-                  },
-                  "example_weight_column": {
-                    "runtimeValue": {
-                      "constantValue": {
-                        "stringValue": ""
-                      }
-                    }
-                  },
-                  "generate_feature_attribution": {
-                    "runtimeValue": {
-                      "constantValue": {
-                        "intValue": "1"
-                      }
-                    }
-                  },
-                  "ground_truth_column": {
-                    "componentInputParameter": "pipelineparam--target_column_name"
-                  },
-                  "ground_truth_format": {
-                    "runtimeValue": {
-                      "constantValue": {
-                        "stringValue": "jsonl"
-                      }
-                    }
-                  },
-                  "ground_truth_gcs_source": {
-                    "runtimeValue": {
-                      "constantValue": {
-                        "stringValue": "{}"
-                      }
-                    }
-                  },
-                  "key_columns": {
-                    "runtimeValue": {
-                      "constantValue": {
-                        "stringValue": "{}"
-                      }
-                    }
-                  },
-                  "location": {
-                    "componentInputParameter": "pipelineparam--location"
-                  },
-                  "positive_classes": {
-                    "runtimeValue": {
-                      "constantValue": {
-                        "stringValue": "{}"
-                      }
-                    }
-                  },
-                  "prediction_id_column": {
-                    "runtimeValue": {
-                      "constantValue": {
-                        "stringValue": ""
-                      }
-                    }
-                  },
-                  "prediction_label_column": {
-                    "runtimeValue": {
-                      "constantValue": {
-                        "stringValue": ""
-                      }
-                    }
-                  },
-                  "prediction_score_column": {
-                    "runtimeValue": {
-                      "constantValue": {
-                        "stringValue": ""
-                      }
-                    }
-                  },
-                  "predictions_format": {
-                    "runtimeValue": {
-                      "constantValue": {
-                        "stringValue": "jsonl"
-                      }
-                    }
-                  },
-                  "problem_type": {
-                    "componentInputParameter": "pipelineparam--prediction_type"
-                  },
-                  "project": {
-                    "componentInputParameter": "pipelineparam--project"
-                  },
-                  "root_dir": {
-                    "componentInputParameter": "pipelineparam--root_dir"
-                  }
-                }
-              },
-              "taskInfo": {
-                "name": "model-evaluation-2"
-              }
-            },
-            "model-evaluation-import": {
-              "cachingOptions": {
-                "enableCache": true
-              },
-              "componentRef": {
-                "name": "comp-model-evaluation-import"
-              },
-              "dependentTasks": [
-                "model-evaluation",
-                "model-evaluation-2",
-                "model-upload-4"
-              ],
-              "inputs": {
-                "artifacts": {
-                  "explanation": {
-                    "taskOutputArtifact": {
-                      "outputArtifactKey": "evaluation_metrics",
-                      "producerTask": "model-evaluation-2"
-                    }
-                  },
-                  "metrics": {
-                    "taskOutputArtifact": {
-                      "outputArtifactKey": "evaluation_metrics",
-                      "producerTask": "model-evaluation"
-                    }
-                  },
-                  "model": {
-                    "taskOutputArtifact": {
-                      "outputArtifactKey": "model",
-                      "producerTask": "model-upload-4"
-                    }
-                  }
-                },
-                "parameters": {
-                  "problem_type": {
-                    "componentInputParameter": "pipelineparam--prediction_type"
-                  }
-                }
-              },
-              "taskInfo": {
-                "name": "model-evaluation-import"
-              }
-            },
-            "model-upload-4": {
-              "cachingOptions": {
-                "enableCache": true
-              },
-              "componentRef": {
-                "name": "comp-model-upload-4"
-              },
-              "inputs": {
-                "artifacts": {
-                  "unmanaged_container_model": {
-                    "componentInputArtifact": "pipelineparam--automl-tabular-ensemble-unmanaged_container_model"
-                  }
-                },
-                "parameters": {
-                  "artifact_uri": {
-                    "runtimeValue": {
-                      "constantValue": {
-                        "stringValue": ""
-                      }
-                    }
-                  },
-                  "description": {
-                    "runtimeValue": {
-                      "constantValue": {
-                        "stringValue": ""
-                      }
-                    }
-                  },
-                  "display_name": {
-                    "runtimeValue": {
-                      "constantValue": {
-                        "stringValue": "automl-tabular-model-upload-{{$.pipeline_job_uuid}}-{{$.pipeline_task_uuid}}"
-                      }
-                    }
-                  },
-                  "encryption_spec_key_name": {
-                    "componentInputParameter": "pipelineparam--encryption_spec_key_name"
-                  },
-                  "explanation_metadata": {
-                    "runtimeValue": {
-                      "constantValue": {
-                        "stringValue": "{}"
-                      }
-                    }
-                  },
-                  "explanation_parameters": {
-                    "runtimeValue": {
-                      "constantValue": {
-                        "stringValue": "{}"
-                      }
-                    }
-                  },
-                  "instance_schema_uri": {
-                    "runtimeValue": {
-                      "constantValue": {
-                        "stringValue": ""
-                      }
-                    }
-                  },
-                  "labels": {
-                    "runtimeValue": {
-                      "constantValue": {
-                        "stringValue": "{}"
-                      }
-                    }
-                  },
-                  "location": {
-                    "componentInputParameter": "pipelineparam--location"
-                  },
-                  "parameters_schema_uri": {
-                    "runtimeValue": {
-                      "constantValue": {
-                        "stringValue": ""
-                      }
-                    }
-                  },
-                  "prediction_schema_uri": {
-                    "runtimeValue": {
-                      "constantValue": {
-                        "stringValue": ""
-                      }
-                    }
-                  },
-                  "project": {
-                    "componentInputParameter": "pipelineparam--project"
-                  },
-                  "serving_container_args": {
-                    "runtimeValue": {
-                      "constantValue": {
-                        "stringValue": "[]"
-                      }
-                    }
-                  },
-                  "serving_container_command": {
-                    "runtimeValue": {
-                      "constantValue": {
-                        "stringValue": "[]"
-                      }
-                    }
-                  },
-                  "serving_container_environment_variables": {
-                    "runtimeValue": {
-                      "constantValue": {
-                        "stringValue": "[]"
-                      }
-                    }
-                  },
-                  "serving_container_health_route": {
-                    "runtimeValue": {
-                      "constantValue": {
-                        "stringValue": ""
-                      }
-                    }
-                  },
-                  "serving_container_image_uri": {
-                    "runtimeValue": {
-                      "constantValue": {
-                        "stringValue": ""
-                      }
-                    }
-                  },
-                  "serving_container_ports": {
-                    "runtimeValue": {
-                      "constantValue": {
-                        "stringValue": "[]"
-                      }
-                    }
-                  },
-                  "serving_container_predict_route": {
-                    "runtimeValue": {
-                      "constantValue": {
-                        "stringValue": ""
-                      }
-                    }
-                  }
-                }
-              },
-              "taskInfo": {
-                "name": "model-upload-4"
-              }
-            }
-          }
-        },
-        "inputDefinitions": {
-          "artifacts": {
-            "pipelineparam--automl-tabular-ensemble-unmanaged_container_model": {
-              "artifactType": {
-                "schemaTitle": "google.UnmanagedContainerModel",
-                "schemaVersion": "0.0.1"
-              }
-            }
-          },
-          "parameters": {
-            "pipelineparam--automl-tabular-ensemble-explanation_metadata": {
-              "type": "STRING"
-            },
-            "pipelineparam--automl-tabular-ensemble-explanation_parameters": {
-              "type": "STRING"
-            },
-            "pipelineparam--bool-identity-Output": {
-              "type": "STRING"
-            },
-            "pipelineparam--dataflow_service_account": {
-              "type": "STRING"
-            },
-            "pipelineparam--dataflow_subnetwork": {
-              "type": "STRING"
-            },
-            "pipelineparam--dataflow_use_public_ips": {
-              "type": "STRING"
-            },
-            "pipelineparam--encryption_spec_key_name": {
-              "type": "STRING"
-            },
-            "pipelineparam--evaluation_batch_predict_machine_type": {
-              "type": "STRING"
-            },
-            "pipelineparam--evaluation_batch_predict_max_replica_count": {
-              "type": "INT"
-            },
-            "pipelineparam--evaluation_batch_predict_starting_replica_count": {
-              "type": "INT"
-            },
-            "pipelineparam--evaluation_dataflow_disk_size_gb": {
-              "type": "INT"
-            },
-            "pipelineparam--evaluation_dataflow_machine_type": {
-              "type": "STRING"
-            },
-            "pipelineparam--evaluation_dataflow_max_num_workers": {
-              "type": "INT"
-            },
-            "pipelineparam--location": {
-              "type": "STRING"
-            },
-            "pipelineparam--prediction_type": {
-              "type": "STRING"
-            },
-            "pipelineparam--project": {
-              "type": "STRING"
-            },
-            "pipelineparam--root_dir": {
-              "type": "STRING"
-            },
-            "pipelineparam--tabular-stats-and-example-gen-downsampled_test_split_json": {
-              "type": "STRING"
-            },
-            "pipelineparam--tabular-stats-and-example-gen-test_split_json": {
-              "type": "STRING"
-            },
-            "pipelineparam--target_column_name": {
-              "type": "STRING"
-            }
-          }
-        },
-        "outputDefinitions": {
-          "artifacts": {
-            "model-evaluation-2-evaluation_metrics": {
-              "artifactType": {
-                "schemaTitle": "system.Metrics",
-                "schemaVersion": "0.0.1"
-              }
-            },
-            "model-evaluation-evaluation_metrics": {
-              "artifactType": {
-                "schemaTitle": "system.Metrics",
-                "schemaVersion": "0.0.1"
-              }
-            }
-          }
-        }
-      },
-      "comp-condition-no-distill-2": {
-        "dag": {
-          "tasks": {
-            "condition-no-evaluation-3": {
-              "componentRef": {
-                "name": "comp-condition-no-evaluation-3"
-              },
-              "inputs": {
-                "artifacts": {
-                  "pipelineparam--automl-tabular-ensemble-unmanaged_container_model": {
-                    "componentInputArtifact": "pipelineparam--automl-tabular-ensemble-unmanaged_container_model"
-                  }
-                },
-                "parameters": {
-                  "pipelineparam--bool-identity-2-Output": {
-                    "componentInputParameter": "pipelineparam--bool-identity-2-Output"
-                  },
-                  "pipelineparam--bool-identity-Output": {
-                    "componentInputParameter": "pipelineparam--bool-identity-Output"
-                  },
-                  "pipelineparam--encryption_spec_key_name": {
-                    "componentInputParameter": "pipelineparam--encryption_spec_key_name"
-                  },
-                  "pipelineparam--location": {
-                    "componentInputParameter": "pipelineparam--location"
-                  },
-                  "pipelineparam--project": {
-                    "componentInputParameter": "pipelineparam--project"
-                  }
-                }
-              },
-              "taskInfo": {
-                "name": "condition-no-evaluation-3"
-              },
-              "triggerPolicy": {
-                "condition": "inputs.parameters['pipelineparam--bool-identity-Output'].string_value == 'false'"
-              }
-            }
-          }
-        },
-        "inputDefinitions": {
-          "artifacts": {
-            "pipelineparam--automl-tabular-ensemble-unmanaged_container_model": {
-              "artifactType": {
-                "schemaTitle": "google.UnmanagedContainerModel",
-                "schemaVersion": "0.0.1"
-              }
-            }
-          },
-          "parameters": {
-            "pipelineparam--bool-identity-2-Output": {
-              "type": "STRING"
-            },
-            "pipelineparam--bool-identity-Output": {
-              "type": "STRING"
-            },
-            "pipelineparam--encryption_spec_key_name": {
-              "type": "STRING"
-            },
-            "pipelineparam--location": {
-              "type": "STRING"
-            },
-            "pipelineparam--project": {
-              "type": "STRING"
-            }
-          }
-        }
-      },
-      "comp-condition-no-evaluation-3": {
-        "dag": {
-          "tasks": {
-            "model-upload": {
-              "cachingOptions": {
-                "enableCache": true
-              },
-              "componentRef": {
-                "name": "comp-model-upload"
-              },
-              "inputs": {
-                "artifacts": {
-                  "unmanaged_container_model": {
-                    "componentInputArtifact": "pipelineparam--automl-tabular-ensemble-unmanaged_container_model"
-                  }
-                },
-                "parameters": {
-                  "artifact_uri": {
-                    "runtimeValue": {
-                      "constantValue": {
-                        "stringValue": ""
-                      }
-                    }
-                  },
-                  "description": {
-                    "runtimeValue": {
-                      "constantValue": {
-                        "stringValue": ""
-                      }
-                    }
-                  },
-                  "display_name": {
-                    "runtimeValue": {
-                      "constantValue": {
-                        "stringValue": "automl-tabular-model-upload-{{$.pipeline_job_uuid}}-{{$.pipeline_task_uuid}}"
-                      }
-                    }
-                  },
-                  "encryption_spec_key_name": {
-                    "componentInputParameter": "pipelineparam--encryption_spec_key_name"
-                  },
-                  "explanation_metadata": {
-                    "runtimeValue": {
-                      "constantValue": {
-                        "stringValue": "{}"
-                      }
-                    }
-                  },
-                  "explanation_parameters": {
-                    "runtimeValue": {
-                      "constantValue": {
-                        "stringValue": "{}"
-                      }
-                    }
-                  },
-                  "instance_schema_uri": {
-                    "runtimeValue": {
-                      "constantValue": {
-                        "stringValue": ""
-                      }
-                    }
-                  },
-                  "labels": {
-                    "runtimeValue": {
-                      "constantValue": {
-                        "stringValue": "{}"
-                      }
-                    }
-                  },
-                  "location": {
-                    "componentInputParameter": "pipelineparam--location"
-                  },
-                  "parameters_schema_uri": {
-                    "runtimeValue": {
-                      "constantValue": {
-                        "stringValue": ""
-                      }
-                    }
-                  },
-                  "prediction_schema_uri": {
-                    "runtimeValue": {
-                      "constantValue": {
-                        "stringValue": ""
-                      }
-                    }
-                  },
-                  "project": {
-                    "componentInputParameter": "pipelineparam--project"
-                  },
-                  "serving_container_args": {
-                    "runtimeValue": {
-                      "constantValue": {
-                        "stringValue": "[]"
-                      }
-                    }
-                  },
-                  "serving_container_command": {
-                    "runtimeValue": {
-                      "constantValue": {
-                        "stringValue": "[]"
-                      }
-                    }
-                  },
-                  "serving_container_environment_variables": {
-                    "runtimeValue": {
-                      "constantValue": {
-                        "stringValue": "[]"
-                      }
-                    }
-                  },
-                  "serving_container_health_route": {
-                    "runtimeValue": {
-                      "constantValue": {
-                        "stringValue": ""
-                      }
-                    }
-                  },
-                  "serving_container_image_uri": {
-                    "runtimeValue": {
-                      "constantValue": {
-                        "stringValue": ""
-                      }
-                    }
-                  },
-                  "serving_container_ports": {
-                    "runtimeValue": {
-                      "constantValue": {
-                        "stringValue": "[]"
-                      }
-                    }
-                  },
-                  "serving_container_predict_route": {
-                    "runtimeValue": {
-                      "constantValue": {
-                        "stringValue": ""
-                      }
-                    }
-                  }
-                }
-              },
-              "taskInfo": {
-                "name": "model-upload"
-              }
-            }
-          }
-        },
-        "inputDefinitions": {
-          "artifacts": {
-            "pipelineparam--automl-tabular-ensemble-unmanaged_container_model": {
-              "artifactType": {
-                "schemaTitle": "google.UnmanagedContainerModel",
-                "schemaVersion": "0.0.1"
-              }
-            }
-          },
-          "parameters": {
-            "pipelineparam--bool-identity-2-Output": {
-              "type": "STRING"
-            },
-            "pipelineparam--bool-identity-Output": {
-              "type": "STRING"
-            },
-            "pipelineparam--encryption_spec_key_name": {
-              "type": "STRING"
-            },
-            "pipelineparam--location": {
-              "type": "STRING"
-            },
-            "pipelineparam--project": {
-              "type": "STRING"
-            }
-          }
-        }
-      },
-      "comp-exit-handler-1": {
-        "dag": {
-          "outputs": {
-            "artifacts": {
-              "model-evaluation-2-evaluation_metrics": {
-                "artifactSelectors": [
-                  {
-                    "outputArtifactKey": "model-evaluation-2-evaluation_metrics",
-                    "producerSubtask": "condition-is-evaluation-5"
-                  }
-                ]
-              },
-              "model-evaluation-evaluation_metrics": {
-                "artifactSelectors": [
-                  {
-                    "outputArtifactKey": "model-evaluation-evaluation_metrics",
-                    "producerSubtask": "condition-is-evaluation-5"
-                  }
-                ]
-              }
-            }
-          },
-          "tasks": {
-            "automl-tabular-cv-trainer": {
-              "cachingOptions": {
-                "enableCache": true
-              },
-              "componentRef": {
-                "name": "comp-automl-tabular-cv-trainer"
-              },
-              "dependentTasks": [
-                "automl-tabular-stage-1-tuner",
-                "automl-tabular-transform",
-                "merge-materialized-splits",
-                "tabular-stats-and-example-gen"
-              ],
-              "inputs": {
-                "artifacts": {
-                  "materialized_cv_splits": {
-                    "taskOutputArtifact": {
-                      "outputArtifactKey": "splits",
-                      "producerTask": "merge-materialized-splits"
-                    }
-                  },
-                  "metadata": {
-                    "taskOutputArtifact": {
-                      "outputArtifactKey": "metadata",
-                      "producerTask": "tabular-stats-and-example-gen"
-                    }
-                  },
-                  "transform_output": {
-                    "taskOutputArtifact": {
-                      "outputArtifactKey": "transform_output",
-                      "producerTask": "automl-tabular-transform"
-                    }
-                  },
-                  "tuning_result_input": {
-                    "taskOutputArtifact": {
-                      "outputArtifactKey": "tuning_result_output",
-                      "producerTask": "automl-tabular-stage-1-tuner"
-                    }
-                  }
-                },
-                "parameters": {
-                  "deadline_hours": {
-                    "componentInputParameter": "pipelineparam--stage_2_deadline_hours"
-                  },
-                  "encryption_spec_key_name": {
-                    "componentInputParameter": "pipelineparam--encryption_spec_key_name"
-                  },
-                  "location": {
-                    "componentInputParameter": "pipelineparam--location"
-                  },
-                  "num_parallel_trials": {
-                    "componentInputParameter": "pipelineparam--stage_2_num_parallel_trials"
-                  },
-                  "num_selected_trials": {
-                    "componentInputParameter": "pipelineparam--stage_2_num_selected_trials"
-                  },
-                  "project": {
-                    "componentInputParameter": "pipelineparam--project"
-                  },
-                  "root_dir": {
-                    "componentInputParameter": "pipelineparam--root_dir"
-                  },
-                  "single_run_max_secs": {
-                    "componentInputParameter": "pipelineparam--stage_2_single_run_max_secs"
-                  },
-                  "worker_pool_specs_override": {
-                    "componentInputParameter": "pipelineparam--cv_trainer_worker_pool_specs_override"
-                  }
-                }
-              },
-              "taskInfo": {
-                "name": "automl-tabular-cv-trainer"
-              }
-            },
-            "automl-tabular-ensemble": {
-              "cachingOptions": {
-                "enableCache": true
-              },
-              "componentRef": {
-                "name": "comp-automl-tabular-ensemble"
-              },
-              "dependentTasks": [
-                "automl-tabular-cv-trainer",
-                "automl-tabular-transform",
-                "tabular-stats-and-example-gen"
-              ],
-              "inputs": {
-                "artifacts": {
-                  "dataset_schema": {
-                    "taskOutputArtifact": {
-                      "outputArtifactKey": "dataset_schema",
-                      "producerTask": "tabular-stats-and-example-gen"
-                    }
-                  },
-                  "instance_baseline": {
-                    "taskOutputArtifact": {
-                      "outputArtifactKey": "instance_baseline",
-                      "producerTask": "tabular-stats-and-example-gen"
-                    }
-                  },
-                  "metadata": {
-                    "taskOutputArtifact": {
-                      "outputArtifactKey": "metadata",
-                      "producerTask": "tabular-stats-and-example-gen"
-                    }
-                  },
-                  "transform_output": {
-                    "taskOutputArtifact": {
-                      "outputArtifactKey": "transform_output",
-                      "producerTask": "automl-tabular-transform"
-                    }
-                  },
-                  "tuning_result_input": {
-                    "taskOutputArtifact": {
-                      "outputArtifactKey": "tuning_result_output",
-                      "producerTask": "automl-tabular-cv-trainer"
-                    }
-                  },
-                  "warmup_data": {
-                    "taskOutputArtifact": {
-                      "outputArtifactKey": "eval_split",
-                      "producerTask": "tabular-stats-and-example-gen"
-                    }
-                  }
-                },
-                "parameters": {
-                  "encryption_spec_key_name": {
-                    "componentInputParameter": "pipelineparam--encryption_spec_key_name"
-                  },
-                  "export_additional_model_without_custom_ops": {
-                    "componentInputParameter": "pipelineparam--export_additional_model_without_custom_ops"
-                  },
-                  "location": {
-                    "componentInputParameter": "pipelineparam--location"
-                  },
-                  "project": {
-                    "componentInputParameter": "pipelineparam--project"
-                  },
-                  "root_dir": {
-                    "componentInputParameter": "pipelineparam--root_dir"
-                  }
-                }
-              },
-              "taskInfo": {
-                "name": "automl-tabular-ensemble"
-              }
-            },
-            "automl-tabular-infra-validator": {
-              "cachingOptions": {
-                "enableCache": true
-              },
-              "componentRef": {
-                "name": "comp-automl-tabular-infra-validator"
-              },
-              "dependentTasks": [
-                "automl-tabular-ensemble"
-              ],
-              "inputs": {
-                "artifacts": {
-                  "model": {
-                    "taskOutputArtifact": {
-                      "outputArtifactKey": "model",
-                      "producerTask": "automl-tabular-ensemble"
-                    }
-                  }
-                }
-              },
-              "taskInfo": {
-                "name": "automl-tabular-infra-validator"
-              }
-            },
-            "automl-tabular-stage-1-tuner": {
-              "cachingOptions": {
-                "enableCache": true
-              },
-              "componentRef": {
-                "name": "comp-automl-tabular-stage-1-tuner"
-              },
-              "dependentTasks": [
-                "automl-tabular-transform",
-                "tabular-stats-and-example-gen"
-              ],
-              "inputs": {
-                "artifacts": {
-                  "materialized_eval_split": {
-                    "taskOutputArtifact": {
-                      "outputArtifactKey": "materialized_eval_split",
-                      "producerTask": "automl-tabular-transform"
-                    }
-                  },
-                  "materialized_train_split": {
-                    "taskOutputArtifact": {
-                      "outputArtifactKey": "materialized_train_split",
-                      "producerTask": "automl-tabular-transform"
-                    }
-                  },
-                  "metadata": {
-                    "taskOutputArtifact": {
-                      "outputArtifactKey": "metadata",
-                      "producerTask": "tabular-stats-and-example-gen"
-                    }
-                  },
-                  "transform_output": {
-                    "taskOutputArtifact": {
-                      "outputArtifactKey": "transform_output",
-                      "producerTask": "automl-tabular-transform"
-                    }
-                  }
-                },
-                "parameters": {
-                  "deadline_hours": {
-                    "componentInputParameter": "pipelineparam--stage_1_deadline_hours"
-                  },
-                  "disable_early_stopping": {
-                    "componentInputParameter": "pipelineparam--disable_early_stopping"
-                  },
-                  "encryption_spec_key_name": {
-                    "componentInputParameter": "pipelineparam--encryption_spec_key_name"
-                  },
-                  "is_distill": {
-                    "runtimeValue": {
-                      "constantValue": {
-                        "stringValue": "false"
-                      }
-                    }
-                  },
-                  "location": {
-                    "componentInputParameter": "pipelineparam--location"
-                  },
-                  "num_parallel_trials": {
-                    "componentInputParameter": "pipelineparam--stage_1_num_parallel_trials"
-                  },
-                  "num_selected_trials": {
-                    "componentInputParameter": "pipelineparam--stage_1_num_selected_trials"
-                  },
-                  "project": {
-                    "componentInputParameter": "pipelineparam--project"
-                  },
-                  "reduce_search_space_mode": {
-                    "componentInputParameter": "pipelineparam--reduce_search_space_mode"
-                  },
-                  "root_dir": {
-                    "componentInputParameter": "pipelineparam--root_dir"
-                  },
-                  "single_run_max_secs": {
-                    "componentInputParameter": "pipelineparam--stage_1_single_run_max_secs"
-                  },
-                  "study_spec_override": {
-                    "componentInputParameter": "pipelineparam--study_spec_override"
-                  },
-                  "tune_feature_selection_rate": {
-                    "runtimeValue": {
-                      "constantValue": {
-                        "stringValue": "false"
-                      }
-                    }
-                  },
-                  "worker_pool_specs_override": {
-                    "componentInputParameter": "pipelineparam--stage_1_tuner_worker_pool_specs_override"
-                  }
-                }
-              },
-              "taskInfo": {
-                "name": "automl-tabular-stage-1-tuner"
-              }
-            },
-            "automl-tabular-transform": {
-              "cachingOptions": {
-                "enableCache": true
-              },
-              "componentRef": {
-                "name": "comp-automl-tabular-transform"
-              },
-              "dependentTasks": [
-                "tabular-stats-and-example-gen"
-              ],
-              "inputs": {
-                "artifacts": {
-                  "dataset_schema": {
-                    "taskOutputArtifact": {
-                      "outputArtifactKey": "dataset_schema",
-                      "producerTask": "tabular-stats-and-example-gen"
-                    }
-                  },
-                  "eval_split": {
-                    "taskOutputArtifact": {
-                      "outputArtifactKey": "eval_split",
-                      "producerTask": "tabular-stats-and-example-gen"
-                    }
-                  },
-                  "metadata": {
-                    "taskOutputArtifact": {
-                      "outputArtifactKey": "metadata",
-                      "producerTask": "tabular-stats-and-example-gen"
-                    }
-                  },
-                  "test_split": {
-                    "taskOutputArtifact": {
-                      "outputArtifactKey": "test_split",
-                      "producerTask": "tabular-stats-and-example-gen"
-                    }
-                  },
-                  "train_split": {
-                    "taskOutputArtifact": {
-                      "outputArtifactKey": "train_split",
-                      "producerTask": "tabular-stats-and-example-gen"
-                    }
-                  }
-                },
-                "parameters": {
-                  "dataflow_disk_size_gb": {
-                    "componentInputParameter": "pipelineparam--transform_dataflow_disk_size_gb"
-                  },
-                  "dataflow_machine_type": {
-                    "componentInputParameter": "pipelineparam--transform_dataflow_machine_type"
-                  },
-                  "dataflow_max_num_workers": {
-                    "componentInputParameter": "pipelineparam--transform_dataflow_max_num_workers"
-                  },
-                  "dataflow_subnetwork": {
-                    "componentInputParameter": "pipelineparam--dataflow_subnetwork"
-                  },
-                  "dataflow_use_public_ips": {
-                    "componentInputParameter": "pipelineparam--dataflow_use_public_ips"
-                  },
-                  "encryption_spec_key_name": {
-                    "componentInputParameter": "pipelineparam--encryption_spec_key_name"
-                  },
-                  "location": {
-                    "componentInputParameter": "pipelineparam--location"
-                  },
-                  "project": {
-                    "componentInputParameter": "pipelineparam--project"
-                  },
-                  "root_dir": {
-                    "componentInputParameter": "pipelineparam--root_dir"
-                  }
-                }
-              },
-              "taskInfo": {
-                "name": "automl-tabular-transform"
-              }
-            },
-            "bool-identity": {
-              "cachingOptions": {
-                "enableCache": true
-              },
-              "componentRef": {
-                "name": "comp-bool-identity"
-              },
-              "inputs": {
-                "parameters": {
-                  "value": {
-                    "componentInputParameter": "pipelineparam--is_evaluation"
-                  }
-                }
-              },
-              "taskInfo": {
-                "name": "bool-identity"
-              }
-            },
-            "bool-identity-2": {
-              "cachingOptions": {
-                "enableCache": true
-              },
-              "componentRef": {
-                "name": "comp-bool-identity-2"
-              },
-              "inputs": {
-                "parameters": {
-                  "value": {
-                    "componentInputParameter": "pipelineparam--is_distill"
-                  }
-                }
-              },
-              "taskInfo": {
-                "name": "bool-identity-2"
-              }
-            },
-            "condition-is-distill-4": {
-              "componentRef": {
-                "name": "comp-condition-is-distill-4"
-              },
-              "dependentTasks": [
-                "automl-tabular-ensemble",
-                "bool-identity-2",
-                "tabular-stats-and-example-gen"
-              ],
-              "inputs": {
-                "artifacts": {
-                  "pipelineparam--automl-tabular-ensemble-unmanaged_container_model": {
-                    "taskOutputArtifact": {
-                      "outputArtifactKey": "unmanaged_container_model",
-                      "producerTask": "automl-tabular-ensemble"
-                    }
-                  },
-                  "pipelineparam--tabular-stats-and-example-gen-dataset_schema": {
-                    "taskOutputArtifact": {
-                      "outputArtifactKey": "dataset_schema",
-                      "producerTask": "tabular-stats-and-example-gen"
-                    }
-                  },
-                  "pipelineparam--tabular-stats-and-example-gen-eval_split": {
-                    "taskOutputArtifact": {
-                      "outputArtifactKey": "eval_split",
-                      "producerTask": "tabular-stats-and-example-gen"
-                    }
-                  },
-                  "pipelineparam--tabular-stats-and-example-gen-instance_baseline": {
-                    "taskOutputArtifact": {
-                      "outputArtifactKey": "instance_baseline",
-                      "producerTask": "tabular-stats-and-example-gen"
-                    }
-                  },
-                  "pipelineparam--tabular-stats-and-example-gen-metadata": {
-                    "taskOutputArtifact": {
-                      "outputArtifactKey": "metadata",
-                      "producerTask": "tabular-stats-and-example-gen"
-                    }
-                  },
-                  "pipelineparam--tabular-stats-and-example-gen-test_split": {
-                    "taskOutputArtifact": {
-                      "outputArtifactKey": "test_split",
-                      "producerTask": "tabular-stats-and-example-gen"
-                    }
-                  },
-                  "pipelineparam--tabular-stats-and-example-gen-train_split": {
-                    "taskOutputArtifact": {
-                      "outputArtifactKey": "train_split",
-                      "producerTask": "tabular-stats-and-example-gen"
-                    }
-                  }
-                },
-                "parameters": {
-                  "pipelineparam--bool-identity-2-Output": {
-                    "taskOutputParameter": {
-                      "outputParameterKey": "Output",
-                      "producerTask": "bool-identity-2"
-                    }
-                  },
-                  "pipelineparam--disable_early_stopping": {
-                    "componentInputParameter": "pipelineparam--disable_early_stopping"
-                  },
-                  "pipelineparam--distill_batch_predict_machine_type": {
-                    "componentInputParameter": "pipelineparam--distill_batch_predict_machine_type"
-                  },
-                  "pipelineparam--distill_batch_predict_max_replica_count": {
-                    "componentInputParameter": "pipelineparam--distill_batch_predict_max_replica_count"
-                  },
-                  "pipelineparam--distill_batch_predict_starting_replica_count": {
-                    "componentInputParameter": "pipelineparam--distill_batch_predict_starting_replica_count"
-                  },
-                  "pipelineparam--distill_stage_1_deadline_hours": {
-                    "componentInputParameter": "pipelineparam--distill_stage_1_deadline_hours"
-                  },
-                  "pipelineparam--encryption_spec_key_name": {
-                    "componentInputParameter": "pipelineparam--encryption_spec_key_name"
-                  },
-                  "pipelineparam--export_additional_model_without_custom_ops": {
-                    "componentInputParameter": "pipelineparam--export_additional_model_without_custom_ops"
-                  },
-                  "pipelineparam--location": {
-                    "componentInputParameter": "pipelineparam--location"
-                  },
-                  "pipelineparam--project": {
-                    "componentInputParameter": "pipelineparam--project"
-                  },
-                  "pipelineparam--reduce_search_space_mode": {
-                    "componentInputParameter": "pipelineparam--reduce_search_space_mode"
-                  },
-                  "pipelineparam--root_dir": {
-                    "componentInputParameter": "pipelineparam--root_dir"
-                  },
-                  "pipelineparam--stage_1_num_parallel_trials": {
-                    "componentInputParameter": "pipelineparam--stage_1_num_parallel_trials"
-                  },
-                  "pipelineparam--stage_1_single_run_max_secs": {
-                    "componentInputParameter": "pipelineparam--stage_1_single_run_max_secs"
-                  },
-                  "pipelineparam--stage_1_tuner_worker_pool_specs_override": {
-                    "componentInputParameter": "pipelineparam--stage_1_tuner_worker_pool_specs_override"
-                  },
-                  "pipelineparam--transform_dataflow_disk_size_gb": {
-                    "componentInputParameter": "pipelineparam--transform_dataflow_disk_size_gb"
-                  },
-                  "pipelineparam--transform_dataflow_machine_type": {
-                    "componentInputParameter": "pipelineparam--transform_dataflow_machine_type"
-                  },
-                  "pipelineparam--transform_dataflow_max_num_workers": {
-                    "componentInputParameter": "pipelineparam--transform_dataflow_max_num_workers"
-                  }
-                }
-              },
-              "taskInfo": {
-                "name": "condition-is-distill-4"
-              },
-              "triggerPolicy": {
-                "condition": "inputs.parameters['pipelineparam--bool-identity-2-Output'].string_value == 'true'"
-              }
-            },
-            "condition-is-evaluation-5": {
-              "componentRef": {
-                "name": "comp-condition-is-evaluation-5"
-              },
-              "dependentTasks": [
-                "automl-tabular-ensemble",
-                "bool-identity",
-                "tabular-stats-and-example-gen"
-              ],
-              "inputs": {
-                "artifacts": {
-                  "pipelineparam--automl-tabular-ensemble-unmanaged_container_model": {
-                    "taskOutputArtifact": {
-                      "outputArtifactKey": "unmanaged_container_model",
-                      "producerTask": "automl-tabular-ensemble"
-                    }
-                  }
-                },
-                "parameters": {
-                  "pipelineparam--automl-tabular-ensemble-explanation_metadata": {
-                    "taskOutputParameter": {
-                      "outputParameterKey": "explanation_metadata",
-                      "producerTask": "automl-tabular-ensemble"
-                    }
-                  },
-                  "pipelineparam--automl-tabular-ensemble-explanation_parameters": {
-                    "taskOutputParameter": {
-                      "outputParameterKey": "explanation_parameters",
-                      "producerTask": "automl-tabular-ensemble"
-                    }
-                  },
-                  "pipelineparam--bool-identity-Output": {
-                    "taskOutputParameter": {
-                      "outputParameterKey": "Output",
-                      "producerTask": "bool-identity"
-                    }
-                  },
-                  "pipelineparam--dataflow_service_account": {
-                    "componentInputParameter": "pipelineparam--dataflow_service_account"
-                  },
-                  "pipelineparam--dataflow_subnetwork": {
-                    "componentInputParameter": "pipelineparam--dataflow_subnetwork"
-                  },
-                  "pipelineparam--dataflow_use_public_ips": {
-                    "componentInputParameter": "pipelineparam--dataflow_use_public_ips"
-                  },
-                  "pipelineparam--encryption_spec_key_name": {
-                    "componentInputParameter": "pipelineparam--encryption_spec_key_name"
-                  },
-                  "pipelineparam--evaluation_batch_predict_machine_type": {
-                    "componentInputParameter": "pipelineparam--evaluation_batch_predict_machine_type"
-                  },
-                  "pipelineparam--evaluation_batch_predict_max_replica_count": {
-                    "componentInputParameter": "pipelineparam--evaluation_batch_predict_max_replica_count"
-                  },
-                  "pipelineparam--evaluation_batch_predict_starting_replica_count": {
-                    "componentInputParameter": "pipelineparam--evaluation_batch_predict_starting_replica_count"
-                  },
-                  "pipelineparam--evaluation_dataflow_disk_size_gb": {
-                    "componentInputParameter": "pipelineparam--evaluation_dataflow_disk_size_gb"
-                  },
-                  "pipelineparam--evaluation_dataflow_machine_type": {
-                    "componentInputParameter": "pipelineparam--evaluation_dataflow_machine_type"
-                  },
-                  "pipelineparam--evaluation_dataflow_max_num_workers": {
-                    "componentInputParameter": "pipelineparam--evaluation_dataflow_max_num_workers"
-                  },
-                  "pipelineparam--location": {
-                    "componentInputParameter": "pipelineparam--location"
-                  },
-                  "pipelineparam--prediction_type": {
-                    "componentInputParameter": "pipelineparam--prediction_type"
-                  },
-                  "pipelineparam--project": {
-                    "componentInputParameter": "pipelineparam--project"
-                  },
-                  "pipelineparam--root_dir": {
-                    "componentInputParameter": "pipelineparam--root_dir"
-                  },
-                  "pipelineparam--tabular-stats-and-example-gen-downsampled_test_split_json": {
-                    "taskOutputParameter": {
-                      "outputParameterKey": "downsampled_test_split_json",
-                      "producerTask": "tabular-stats-and-example-gen"
-                    }
-                  },
-                  "pipelineparam--tabular-stats-and-example-gen-test_split_json": {
-                    "taskOutputParameter": {
-                      "outputParameterKey": "test_split_json",
-                      "producerTask": "tabular-stats-and-example-gen"
-                    }
-                  },
-                  "pipelineparam--target_column_name": {
-                    "componentInputParameter": "pipelineparam--target_column_name"
-                  }
-                }
-              },
-              "taskInfo": {
-                "name": "condition-is-evaluation-5"
-              },
-              "triggerPolicy": {
-                "condition": "inputs.parameters['pipelineparam--bool-identity-Output'].string_value == 'true'"
-              }
-            },
-            "condition-no-distill-2": {
-              "componentRef": {
-                "name": "comp-condition-no-distill-2"
-              },
-              "dependentTasks": [
-                "automl-tabular-ensemble",
-                "bool-identity",
-                "bool-identity-2"
-              ],
-              "inputs": {
-                "artifacts": {
-                  "pipelineparam--automl-tabular-ensemble-unmanaged_container_model": {
-                    "taskOutputArtifact": {
-                      "outputArtifactKey": "unmanaged_container_model",
-                      "producerTask": "automl-tabular-ensemble"
-                    }
-                  }
-                },
-                "parameters": {
-                  "pipelineparam--bool-identity-2-Output": {
-                    "taskOutputParameter": {
-                      "outputParameterKey": "Output",
-                      "producerTask": "bool-identity-2"
-                    }
-                  },
-                  "pipelineparam--bool-identity-Output": {
-                    "taskOutputParameter": {
-                      "outputParameterKey": "Output",
-                      "producerTask": "bool-identity"
-                    }
-                  },
-                  "pipelineparam--encryption_spec_key_name": {
-                    "componentInputParameter": "pipelineparam--encryption_spec_key_name"
-                  },
-                  "pipelineparam--location": {
-                    "componentInputParameter": "pipelineparam--location"
-                  },
-                  "pipelineparam--project": {
-                    "componentInputParameter": "pipelineparam--project"
-                  }
-                }
-              },
-              "taskInfo": {
-                "name": "condition-no-distill-2"
-              },
-              "triggerPolicy": {
-                "condition": "inputs.parameters['pipelineparam--bool-identity-2-Output'].string_value == 'false'"
-              }
-            },
-            "merge-materialized-splits": {
-              "cachingOptions": {
-                "enableCache": true
-              },
-              "componentRef": {
-                "name": "comp-merge-materialized-splits"
-              },
-              "dependentTasks": [
-                "automl-tabular-transform"
-              ],
-              "inputs": {
-                "artifacts": {
-                  "split_0": {
-                    "taskOutputArtifact": {
-                      "outputArtifactKey": "materialized_train_split",
-                      "producerTask": "automl-tabular-transform"
-                    }
-                  },
-                  "split_1": {
-                    "taskOutputArtifact": {
-                      "outputArtifactKey": "materialized_eval_split",
-                      "producerTask": "automl-tabular-transform"
-                    }
-                  }
-                }
-              },
-              "taskInfo": {
-                "name": "merge-materialized-splits"
-              }
-            },
-            "tabular-stats-and-example-gen": {
-              "cachingOptions": {
-                "enableCache": true
-              },
-              "componentRef": {
-                "name": "comp-tabular-stats-and-example-gen"
-              },
-              "inputs": {
-                "parameters": {
-                  "additional_experiments": {
-                    "componentInputParameter": "pipelineparam--additional_experiments"
-                  },
-                  "data_source": {
-                    "componentInputParameter": "pipelineparam--data_source"
-                  },
-                  "dataflow_disk_size_gb": {
-                    "componentInputParameter": "pipelineparam--stats_and_example_gen_dataflow_disk_size_gb"
-                  },
-                  "dataflow_machine_type": {
-                    "componentInputParameter": "pipelineparam--stats_and_example_gen_dataflow_machine_type"
-                  },
-                  "dataflow_max_num_workers": {
-                    "componentInputParameter": "pipelineparam--stats_and_example_gen_dataflow_max_num_workers"
-                  },
-                  "dataflow_subnetwork": {
-                    "componentInputParameter": "pipelineparam--dataflow_subnetwork"
-                  },
-                  "dataflow_use_public_ips": {
-                    "componentInputParameter": "pipelineparam--dataflow_use_public_ips"
-                  },
-                  "encryption_spec_key_name": {
-                    "componentInputParameter": "pipelineparam--encryption_spec_key_name"
-                  },
-                  "is_distill": {
-                    "componentInputParameter": "pipelineparam--is_distill"
-                  },
-                  "location": {
-                    "componentInputParameter": "pipelineparam--location"
-                  },
-                  "optimization_objective": {
-                    "componentInputParameter": "pipelineparam--optimization_objective"
-                  },
-                  "optimization_objective_precision_value": {
-                    "componentInputParameter": "pipelineparam--optimization_objective_precision_value"
-                  },
-                  "optimization_objective_recall_value": {
-                    "componentInputParameter": "pipelineparam--optimization_objective_recall_value"
-                  },
-                  "prediction_type": {
-                    "componentInputParameter": "pipelineparam--prediction_type"
-                  },
-                  "project": {
-                    "componentInputParameter": "pipelineparam--project"
-                  },
-                  "root_dir": {
-                    "componentInputParameter": "pipelineparam--root_dir"
-                  },
-                  "split_spec": {
-                    "componentInputParameter": "pipelineparam--split_spec"
-                  },
-                  "target_column_name": {
-                    "componentInputParameter": "pipelineparam--target_column_name"
-                  },
-                  "transformations": {
-                    "componentInputParameter": "pipelineparam--transformations"
-                  },
-                  "weight_column_name": {
-                    "componentInputParameter": "pipelineparam--weight_column_name"
-=======
-                  "split_uri": {
-                    "componentInputArtifact": "pipelineparam--tabular-stats-and-example-gen-train_split"
->>>>>>> f85dbe67
                   }
                 }
               },
@@ -7744,713 +5457,6 @@
             }
           },
           "parameters": {
-<<<<<<< HEAD
-            "pipelineparam--additional_experiments": {
-              "type": "STRING"
-            },
-            "pipelineparam--cv_trainer_worker_pool_specs_override": {
-              "type": "STRING"
-            },
-            "pipelineparam--data_source": {
-              "type": "STRING"
-            },
-            "pipelineparam--dataflow_service_account": {
-              "type": "STRING"
-            },
-            "pipelineparam--dataflow_subnetwork": {
-              "type": "STRING"
-            },
-            "pipelineparam--dataflow_use_public_ips": {
-              "type": "STRING"
-            },
-            "pipelineparam--disable_early_stopping": {
-              "type": "STRING"
-            },
-            "pipelineparam--distill_batch_predict_machine_type": {
-              "type": "STRING"
-            },
-            "pipelineparam--distill_batch_predict_max_replica_count": {
-              "type": "INT"
-            },
-            "pipelineparam--distill_batch_predict_starting_replica_count": {
-              "type": "INT"
-            },
-            "pipelineparam--distill_stage_1_deadline_hours": {
-              "type": "DOUBLE"
-            },
-            "pipelineparam--encryption_spec_key_name": {
-              "type": "STRING"
-            },
-            "pipelineparam--evaluation_batch_predict_machine_type": {
-              "type": "STRING"
-            },
-            "pipelineparam--evaluation_batch_predict_max_replica_count": {
-              "type": "INT"
-            },
-            "pipelineparam--evaluation_batch_predict_starting_replica_count": {
-              "type": "INT"
-            },
-            "pipelineparam--evaluation_dataflow_disk_size_gb": {
-              "type": "INT"
-            },
-            "pipelineparam--evaluation_dataflow_machine_type": {
-              "type": "STRING"
-            },
-            "pipelineparam--evaluation_dataflow_max_num_workers": {
-              "type": "INT"
-            },
-            "pipelineparam--export_additional_model_without_custom_ops": {
-              "type": "STRING"
-            },
-            "pipelineparam--is_distill": {
-              "type": "STRING"
-            },
-            "pipelineparam--is_evaluation": {
-              "type": "STRING"
-            },
-            "pipelineparam--location": {
-              "type": "STRING"
-            },
-            "pipelineparam--optimization_objective": {
-              "type": "STRING"
-            },
-            "pipelineparam--optimization_objective_precision_value": {
-              "type": "DOUBLE"
-            },
-            "pipelineparam--optimization_objective_recall_value": {
-              "type": "DOUBLE"
-            },
-            "pipelineparam--prediction_type": {
-              "type": "STRING"
-            },
-            "pipelineparam--project": {
-              "type": "STRING"
-            },
-            "pipelineparam--reduce_search_space_mode": {
-              "type": "STRING"
-            },
-            "pipelineparam--root_dir": {
-              "type": "STRING"
-            },
-            "pipelineparam--split_spec": {
-              "type": "STRING"
-            },
-            "pipelineparam--stage_1_deadline_hours": {
-              "type": "DOUBLE"
-            },
-            "pipelineparam--stage_1_num_parallel_trials": {
-              "type": "INT"
-            },
-            "pipelineparam--stage_1_num_selected_trials": {
-              "type": "INT"
-            },
-            "pipelineparam--stage_1_single_run_max_secs": {
-              "type": "INT"
-            },
-            "pipelineparam--stage_1_tuner_worker_pool_specs_override": {
-              "type": "STRING"
-            },
-            "pipelineparam--stage_2_deadline_hours": {
-              "type": "DOUBLE"
-            },
-            "pipelineparam--stage_2_num_parallel_trials": {
-              "type": "INT"
-            },
-            "pipelineparam--stage_2_num_selected_trials": {
-              "type": "INT"
-            },
-            "pipelineparam--stage_2_single_run_max_secs": {
-              "type": "INT"
-            },
-            "pipelineparam--stats_and_example_gen_dataflow_disk_size_gb": {
-              "type": "INT"
-            },
-            "pipelineparam--stats_and_example_gen_dataflow_machine_type": {
-              "type": "STRING"
-            },
-            "pipelineparam--stats_and_example_gen_dataflow_max_num_workers": {
-              "type": "INT"
-            },
-            "pipelineparam--study_spec_override": {
-              "type": "STRING"
-            },
-            "pipelineparam--target_column_name": {
-              "type": "STRING"
-            },
-            "pipelineparam--transform_dataflow_disk_size_gb": {
-              "type": "INT"
-            },
-            "pipelineparam--transform_dataflow_machine_type": {
-              "type": "STRING"
-            },
-            "pipelineparam--transform_dataflow_max_num_workers": {
-              "type": "INT"
-            },
-            "pipelineparam--transformations": {
-              "type": "STRING"
-            },
-            "pipelineparam--weight_column_name": {
-              "type": "STRING"
-            }
-          }
-        },
-        "outputDefinitions": {
-          "artifacts": {
-            "model-evaluation-2-evaluation_metrics": {
-              "artifactType": {
-                "schemaTitle": "system.Metrics",
-                "schemaVersion": "0.0.1"
-              }
-            },
-            "model-evaluation-evaluation_metrics": {
-              "artifactType": {
-                "schemaTitle": "system.Metrics",
-                "schemaVersion": "0.0.1"
-              }
-            }
-          }
-        }
-      },
-      "comp-merge-materialized-splits": {
-        "executorLabel": "exec-merge-materialized-splits",
-        "inputDefinitions": {
-          "artifacts": {
-            "split_0": {
-              "artifactType": {
-                "schemaTitle": "system.Artifact",
-                "schemaVersion": "0.0.1"
-              }
-            },
-            "split_1": {
-              "artifactType": {
-                "schemaTitle": "system.Artifact",
-                "schemaVersion": "0.0.1"
-              }
-            }
-          }
-        },
-        "outputDefinitions": {
-          "artifacts": {
-            "splits": {
-              "artifactType": {
-                "schemaTitle": "system.Artifact",
-                "schemaVersion": "0.0.1"
-              }
-            }
-          }
-        }
-      },
-      "comp-model-batch-predict": {
-        "executorLabel": "exec-model-batch-predict",
-        "inputDefinitions": {
-          "artifacts": {
-            "model": {
-              "artifactType": {
-                "schemaTitle": "google.VertexModel",
-                "schemaVersion": "0.0.1"
-              }
-            }
-          },
-          "parameters": {
-            "accelerator_count": {
-              "type": "INT"
-            },
-            "accelerator_type": {
-              "type": "STRING"
-            },
-            "bigquery_destination_output_uri": {
-              "type": "STRING"
-            },
-            "bigquery_source_input_uri": {
-              "type": "STRING"
-            },
-            "encryption_spec_key_name": {
-              "type": "STRING"
-            },
-            "explanation_metadata": {
-              "type": "STRING"
-            },
-            "explanation_parameters": {
-              "type": "STRING"
-            },
-            "gcs_destination_output_uri_prefix": {
-              "type": "STRING"
-            },
-            "gcs_source_uris": {
-              "type": "STRING"
-            },
-            "generate_explanation": {
-              "type": "STRING"
-            },
-            "instances_format": {
-              "type": "STRING"
-            },
-            "job_display_name": {
-              "type": "STRING"
-            },
-            "labels": {
-              "type": "STRING"
-            },
-            "location": {
-              "type": "STRING"
-            },
-            "machine_type": {
-              "type": "STRING"
-            },
-            "manual_batch_tuning_parameters_batch_size": {
-              "type": "INT"
-            },
-            "max_replica_count": {
-              "type": "INT"
-            },
-            "model_parameters": {
-              "type": "STRING"
-            },
-            "predictions_format": {
-              "type": "STRING"
-            },
-            "project": {
-              "type": "STRING"
-            },
-            "starting_replica_count": {
-              "type": "INT"
-            }
-          }
-        },
-        "outputDefinitions": {
-          "artifacts": {
-            "batchpredictionjob": {
-              "artifactType": {
-                "schemaTitle": "google.VertexBatchPredictionJob",
-                "schemaVersion": "0.0.1"
-              }
-            },
-            "bigquery_output_table": {
-              "artifactType": {
-                "schemaTitle": "google.BQTable",
-                "schemaVersion": "0.0.1"
-              }
-            },
-            "gcs_output_directory": {
-              "artifactType": {
-                "schemaTitle": "system.Artifact",
-                "schemaVersion": "0.0.1"
-              }
-            }
-          },
-          "parameters": {
-            "gcp_resources": {
-              "type": "STRING"
-            }
-          }
-        }
-      },
-      "comp-model-batch-predict-2": {
-        "executorLabel": "exec-model-batch-predict-2",
-        "inputDefinitions": {
-          "artifacts": {
-            "model": {
-              "artifactType": {
-                "schemaTitle": "google.VertexModel",
-                "schemaVersion": "0.0.1"
-              }
-            }
-          },
-          "parameters": {
-            "accelerator_count": {
-              "type": "INT"
-            },
-            "accelerator_type": {
-              "type": "STRING"
-            },
-            "bigquery_destination_output_uri": {
-              "type": "STRING"
-            },
-            "bigquery_source_input_uri": {
-              "type": "STRING"
-            },
-            "encryption_spec_key_name": {
-              "type": "STRING"
-            },
-            "explanation_metadata": {
-              "type": "STRING"
-            },
-            "explanation_parameters": {
-              "type": "STRING"
-            },
-            "gcs_destination_output_uri_prefix": {
-              "type": "STRING"
-            },
-            "gcs_source_uris": {
-              "type": "STRING"
-            },
-            "generate_explanation": {
-              "type": "STRING"
-            },
-            "instances_format": {
-              "type": "STRING"
-            },
-            "job_display_name": {
-              "type": "STRING"
-            },
-            "labels": {
-              "type": "STRING"
-            },
-            "location": {
-              "type": "STRING"
-            },
-            "machine_type": {
-              "type": "STRING"
-            },
-            "manual_batch_tuning_parameters_batch_size": {
-              "type": "INT"
-            },
-            "max_replica_count": {
-              "type": "INT"
-            },
-            "model_parameters": {
-              "type": "STRING"
-            },
-            "predictions_format": {
-              "type": "STRING"
-            },
-            "project": {
-              "type": "STRING"
-            },
-            "starting_replica_count": {
-              "type": "INT"
-            }
-          }
-        },
-        "outputDefinitions": {
-          "artifacts": {
-            "batchpredictionjob": {
-              "artifactType": {
-                "schemaTitle": "google.VertexBatchPredictionJob",
-                "schemaVersion": "0.0.1"
-              }
-            },
-            "bigquery_output_table": {
-              "artifactType": {
-                "schemaTitle": "google.BQTable",
-                "schemaVersion": "0.0.1"
-              }
-            },
-            "gcs_output_directory": {
-              "artifactType": {
-                "schemaTitle": "system.Artifact",
-                "schemaVersion": "0.0.1"
-              }
-            }
-          },
-          "parameters": {
-            "gcp_resources": {
-              "type": "STRING"
-            }
-          }
-        }
-      },
-      "comp-model-batch-predict-3": {
-        "executorLabel": "exec-model-batch-predict-3",
-        "inputDefinitions": {
-          "artifacts": {
-            "unmanaged_container_model": {
-              "artifactType": {
-                "schemaTitle": "google.UnmanagedContainerModel",
-                "schemaVersion": "0.0.1"
-              }
-            }
-          },
-          "parameters": {
-            "accelerator_count": {
-              "type": "INT"
-            },
-            "accelerator_type": {
-              "type": "STRING"
-            },
-            "bigquery_destination_output_uri": {
-              "type": "STRING"
-            },
-            "bigquery_source_input_uri": {
-              "type": "STRING"
-            },
-            "encryption_spec_key_name": {
-              "type": "STRING"
-            },
-            "explanation_metadata": {
-              "type": "STRING"
-            },
-            "explanation_parameters": {
-              "type": "STRING"
-            },
-            "gcs_destination_output_uri_prefix": {
-              "type": "STRING"
-            },
-            "gcs_source_uris": {
-              "type": "STRING"
-            },
-            "generate_explanation": {
-              "type": "STRING"
-            },
-            "instances_format": {
-              "type": "STRING"
-            },
-            "job_display_name": {
-              "type": "STRING"
-            },
-            "labels": {
-              "type": "STRING"
-            },
-            "location": {
-              "type": "STRING"
-            },
-            "machine_type": {
-              "type": "STRING"
-            },
-            "manual_batch_tuning_parameters_batch_size": {
-              "type": "INT"
-            },
-            "max_replica_count": {
-              "type": "INT"
-            },
-            "model_parameters": {
-              "type": "STRING"
-            },
-            "predictions_format": {
-              "type": "STRING"
-            },
-            "project": {
-              "type": "STRING"
-            },
-            "starting_replica_count": {
-              "type": "INT"
-            }
-          }
-        },
-        "outputDefinitions": {
-          "artifacts": {
-            "batchpredictionjob": {
-              "artifactType": {
-                "schemaTitle": "google.VertexBatchPredictionJob",
-                "schemaVersion": "0.0.1"
-              }
-            },
-            "bigquery_output_table": {
-              "artifactType": {
-                "schemaTitle": "google.BQTable",
-                "schemaVersion": "0.0.1"
-              }
-            },
-            "gcs_output_directory": {
-              "artifactType": {
-                "schemaTitle": "system.Artifact",
-                "schemaVersion": "0.0.1"
-              }
-            }
-          },
-          "parameters": {
-            "gcp_resources": {
-              "type": "STRING"
-            }
-          }
-        }
-      },
-      "comp-model-batch-predict-4": {
-        "executorLabel": "exec-model-batch-predict-4",
-        "inputDefinitions": {
-          "artifacts": {
-            "unmanaged_container_model": {
-              "artifactType": {
-                "schemaTitle": "google.UnmanagedContainerModel",
-                "schemaVersion": "0.0.1"
-              }
-            }
-          },
-          "parameters": {
-            "accelerator_count": {
-              "type": "INT"
-            },
-            "accelerator_type": {
-              "type": "STRING"
-            },
-            "bigquery_destination_output_uri": {
-              "type": "STRING"
-            },
-            "bigquery_source_input_uri": {
-              "type": "STRING"
-            },
-            "encryption_spec_key_name": {
-              "type": "STRING"
-            },
-            "explanation_metadata": {
-              "type": "STRING"
-            },
-            "explanation_parameters": {
-              "type": "STRING"
-            },
-            "gcs_destination_output_uri_prefix": {
-              "type": "STRING"
-            },
-            "gcs_source_uris": {
-              "type": "STRING"
-            },
-            "generate_explanation": {
-              "type": "STRING"
-            },
-            "instances_format": {
-              "type": "STRING"
-            },
-            "job_display_name": {
-              "type": "STRING"
-            },
-            "labels": {
-              "type": "STRING"
-            },
-            "location": {
-              "type": "STRING"
-            },
-            "machine_type": {
-              "type": "STRING"
-            },
-            "manual_batch_tuning_parameters_batch_size": {
-              "type": "INT"
-            },
-            "max_replica_count": {
-              "type": "INT"
-            },
-            "model_parameters": {
-=======
-            "class_names": {
-              "type": "STRING"
-            },
-            "classification_type": {
-              "type": "STRING"
-            },
-            "dataflow_disk_size": {
-              "type": "INT"
-            },
-            "dataflow_machine_type": {
-              "type": "STRING"
-            },
-            "dataflow_max_workers_num": {
-              "type": "INT"
-            },
-            "dataflow_service_account": {
-              "type": "STRING"
-            },
-            "dataflow_subnetwork": {
-              "type": "STRING"
-            },
-            "dataflow_use_public_ips": {
-              "type": "STRING"
-            },
-            "dataflow_workers_num": {
-              "type": "INT"
-            },
-            "encryption_spec_key_name": {
-              "type": "STRING"
-            },
-            "example_weight_column": {
-              "type": "STRING"
-            },
-            "generate_feature_attribution": {
-              "type": "STRING"
-            },
-            "ground_truth_column": {
-              "type": "STRING"
-            },
-            "ground_truth_format": {
-              "type": "STRING"
-            },
-            "ground_truth_gcs_source": {
-              "type": "STRING"
-            },
-            "key_columns": {
-              "type": "STRING"
-            },
-            "location": {
-              "type": "STRING"
-            },
-            "positive_classes": {
-              "type": "STRING"
-            },
-            "prediction_id_column": {
-              "type": "STRING"
-            },
-            "prediction_label_column": {
-              "type": "STRING"
-            },
-            "prediction_score_column": {
->>>>>>> f85dbe67
-              "type": "STRING"
-            },
-            "predictions_format": {
-              "type": "STRING"
-            },
-<<<<<<< HEAD
-            "project": {
-              "type": "STRING"
-            },
-            "starting_replica_count": {
-              "type": "INT"
-=======
-            "problem_type": {
-              "type": "STRING"
-            },
-            "project": {
-              "type": "STRING"
-            },
-            "root_dir": {
-              "type": "STRING"
->>>>>>> f85dbe67
-            }
-          }
-        },
-        "outputDefinitions": {
-          "artifacts": {
-<<<<<<< HEAD
-            "batchpredictionjob": {
-              "artifactType": {
-                "schemaTitle": "google.VertexBatchPredictionJob",
-                "schemaVersion": "0.0.1"
-              }
-            },
-            "bigquery_output_table": {
-=======
-            "evaluation_metrics": {
->>>>>>> f85dbe67
-              "artifactType": {
-                "schemaTitle": "google.BQTable",
-                "schemaVersion": "0.0.1"
-              }
-            },
-            "gcs_output_directory": {
-              "artifactType": {
-                "schemaTitle": "system.Artifact",
-                "schemaVersion": "0.0.1"
-              }
-            }
-          },
-          "parameters": {
-            "gcp_resources": {
-              "type": "STRING"
-<<<<<<< HEAD
-            }
-          }
-        }
-      },
-      "comp-model-evaluation": {
-        "executorLabel": "exec-model-evaluation",
-        "inputDefinitions": {
-          "artifacts": {
-            "batch_prediction_job": {
-              "artifactType": {
-                "schemaTitle": "google.VertexBatchPredictionJob",
-                "schemaVersion": "0.0.1"
-              }
-            }
-          },
-          "parameters": {
             "class_names": {
               "type": "STRING"
             },
@@ -8535,8 +5541,6 @@
                 "schemaTitle": "system.Metrics",
                 "schemaVersion": "0.0.1"
               }
-=======
->>>>>>> f85dbe67
             }
           },
           "parameters": {
@@ -8638,7 +5642,216 @@
         "outputDefinitions": {
           "artifacts": {
             "evaluation_metrics": {
-<<<<<<< HEAD
+              "artifactType": {
+                "schemaTitle": "system.Metrics",
+                "schemaVersion": "0.0.1"
+              }
+            }
+          },
+          "parameters": {
+            "gcp_resources": {
+              "type": "STRING"
+            }
+          }
+        }
+      },
+      "comp-model-evaluation-3": {
+        "executorLabel": "exec-model-evaluation-3",
+        "inputDefinitions": {
+          "artifacts": {
+            "batch_prediction_job": {
+              "artifactType": {
+                "schemaTitle": "google.VertexBatchPredictionJob",
+                "schemaVersion": "0.0.1"
+              }
+            }
+          },
+          "parameters": {
+            "class_names": {
+              "type": "STRING"
+            },
+            "classification_type": {
+              "type": "STRING"
+            },
+            "dataflow_disk_size": {
+              "type": "INT"
+            },
+            "dataflow_machine_type": {
+              "type": "STRING"
+            },
+            "dataflow_max_workers_num": {
+              "type": "INT"
+            },
+            "dataflow_service_account": {
+              "type": "STRING"
+            },
+            "dataflow_subnetwork": {
+              "type": "STRING"
+            },
+            "dataflow_use_public_ips": {
+              "type": "STRING"
+            },
+            "dataflow_workers_num": {
+              "type": "INT"
+            },
+            "encryption_spec_key_name": {
+              "type": "STRING"
+            },
+            "example_weight_column": {
+              "type": "STRING"
+            },
+            "generate_feature_attribution": {
+              "type": "STRING"
+            },
+            "ground_truth_column": {
+              "type": "STRING"
+            },
+            "ground_truth_format": {
+              "type": "STRING"
+            },
+            "ground_truth_gcs_source": {
+              "type": "STRING"
+            },
+            "key_columns": {
+              "type": "STRING"
+            },
+            "location": {
+              "type": "STRING"
+            },
+            "positive_classes": {
+              "type": "STRING"
+            },
+            "prediction_id_column": {
+              "type": "STRING"
+            },
+            "prediction_label_column": {
+              "type": "STRING"
+            },
+            "prediction_score_column": {
+              "type": "STRING"
+            },
+            "predictions_format": {
+              "type": "STRING"
+            },
+            "problem_type": {
+              "type": "STRING"
+            },
+            "project": {
+              "type": "STRING"
+            },
+            "root_dir": {
+              "type": "STRING"
+            }
+          }
+        },
+        "outputDefinitions": {
+          "artifacts": {
+            "evaluation_metrics": {
+              "artifactType": {
+                "schemaTitle": "system.Metrics",
+                "schemaVersion": "0.0.1"
+              }
+            }
+          },
+          "parameters": {
+            "gcp_resources": {
+              "type": "STRING"
+            }
+          }
+        }
+      },
+      "comp-model-evaluation-4": {
+        "executorLabel": "exec-model-evaluation-4",
+        "inputDefinitions": {
+          "artifacts": {
+            "batch_prediction_job": {
+              "artifactType": {
+                "schemaTitle": "google.VertexBatchPredictionJob",
+                "schemaVersion": "0.0.1"
+              }
+            }
+          },
+          "parameters": {
+            "class_names": {
+              "type": "STRING"
+            },
+            "classification_type": {
+              "type": "STRING"
+            },
+            "dataflow_disk_size": {
+              "type": "INT"
+            },
+            "dataflow_machine_type": {
+              "type": "STRING"
+            },
+            "dataflow_max_workers_num": {
+              "type": "INT"
+            },
+            "dataflow_service_account": {
+              "type": "STRING"
+            },
+            "dataflow_subnetwork": {
+              "type": "STRING"
+            },
+            "dataflow_use_public_ips": {
+              "type": "STRING"
+            },
+            "dataflow_workers_num": {
+              "type": "INT"
+            },
+            "encryption_spec_key_name": {
+              "type": "STRING"
+            },
+            "example_weight_column": {
+              "type": "STRING"
+            },
+            "generate_feature_attribution": {
+              "type": "STRING"
+            },
+            "ground_truth_column": {
+              "type": "STRING"
+            },
+            "ground_truth_format": {
+              "type": "STRING"
+            },
+            "ground_truth_gcs_source": {
+              "type": "STRING"
+            },
+            "key_columns": {
+              "type": "STRING"
+            },
+            "location": {
+              "type": "STRING"
+            },
+            "positive_classes": {
+              "type": "STRING"
+            },
+            "prediction_id_column": {
+              "type": "STRING"
+            },
+            "prediction_label_column": {
+              "type": "STRING"
+            },
+            "prediction_score_column": {
+              "type": "STRING"
+            },
+            "predictions_format": {
+              "type": "STRING"
+            },
+            "problem_type": {
+              "type": "STRING"
+            },
+            "project": {
+              "type": "STRING"
+            },
+            "root_dir": {
+              "type": "STRING"
+            }
+          }
+        },
+        "outputDefinitions": {
+          "artifacts": {
+            "evaluation_metrics": {
               "artifactType": {
                 "schemaTitle": "system.Metrics",
                 "schemaVersion": "0.0.1"
@@ -8671,309 +5884,6 @@
             "model": {
               "artifactType": {
                 "schemaTitle": "google.VertexModel",
-=======
-              "artifactType": {
-                "schemaTitle": "system.Metrics",
->>>>>>> f85dbe67
-                "schemaVersion": "0.0.1"
-              }
-            }
-          },
-          "parameters": {
-            "problem_type": {
-              "type": "STRING"
-            }
-          }
-        },
-        "outputDefinitions": {
-          "parameters": {
-            "gcp_resources": {
-              "type": "STRING"
-            }
-          }
-        }
-      },
-<<<<<<< HEAD
-      "comp-model-upload": {
-        "executorLabel": "exec-model-upload",
-=======
-      "comp-model-evaluation-3": {
-        "executorLabel": "exec-model-evaluation-3",
->>>>>>> f85dbe67
-        "inputDefinitions": {
-          "artifacts": {
-            "batch_prediction_job": {
-              "artifactType": {
-                "schemaTitle": "google.VertexBatchPredictionJob",
-                "schemaVersion": "0.0.1"
-              }
-            }
-          },
-          "parameters": {
-<<<<<<< HEAD
-            "artifact_uri": {
-              "type": "STRING"
-            },
-            "description": {
-              "type": "STRING"
-            },
-            "display_name": {
-=======
-            "class_names": {
-              "type": "STRING"
-            },
-            "classification_type": {
-              "type": "STRING"
-            },
-            "dataflow_disk_size": {
-              "type": "INT"
-            },
-            "dataflow_machine_type": {
-              "type": "STRING"
-            },
-            "dataflow_max_workers_num": {
-              "type": "INT"
-            },
-            "dataflow_service_account": {
->>>>>>> f85dbe67
-              "type": "STRING"
-            },
-            "dataflow_subnetwork": {
-              "type": "STRING"
-            },
-            "dataflow_use_public_ips": {
-              "type": "STRING"
-            },
-            "dataflow_workers_num": {
-              "type": "INT"
-            },
-            "encryption_spec_key_name": {
-              "type": "STRING"
-            },
-<<<<<<< HEAD
-            "instance_schema_uri": {
-              "type": "STRING"
-            },
-            "labels": {
-              "type": "STRING"
-            },
-            "location": {
-              "type": "STRING"
-            },
-            "parameters_schema_uri": {
-              "type": "STRING"
-            },
-            "prediction_schema_uri": {
-              "type": "STRING"
-            },
-            "project": {
-=======
-            "example_weight_column": {
-              "type": "STRING"
-            },
-            "generate_feature_attribution": {
-              "type": "STRING"
-            },
-            "ground_truth_column": {
-              "type": "STRING"
-            },
-            "ground_truth_format": {
-              "type": "STRING"
-            },
-            "ground_truth_gcs_source": {
-              "type": "STRING"
-            },
-            "key_columns": {
->>>>>>> f85dbe67
-              "type": "STRING"
-            },
-            "serving_container_args": {
-              "type": "STRING"
-            },
-<<<<<<< HEAD
-            "serving_container_command": {
-              "type": "STRING"
-            },
-            "serving_container_environment_variables": {
-              "type": "STRING"
-            },
-            "serving_container_health_route": {
-=======
-            "positive_classes": {
-              "type": "STRING"
-            },
-            "prediction_id_column": {
-              "type": "STRING"
-            },
-            "prediction_label_column": {
-              "type": "STRING"
-            },
-            "prediction_score_column": {
->>>>>>> f85dbe67
-              "type": "STRING"
-            },
-            "serving_container_image_uri": {
-              "type": "STRING"
-            },
-<<<<<<< HEAD
-            "serving_container_ports": {
-              "type": "STRING"
-            },
-            "serving_container_predict_route": {
-=======
-            "problem_type": {
-              "type": "STRING"
-            },
-            "project": {
-              "type": "STRING"
-            },
-            "root_dir": {
->>>>>>> f85dbe67
-              "type": "STRING"
-            }
-          }
-        },
-        "outputDefinitions": {
-          "artifacts": {
-<<<<<<< HEAD
-            "model": {
-              "artifactType": {
-                "schemaTitle": "google.VertexModel",
-=======
-            "evaluation_metrics": {
-              "artifactType": {
-                "schemaTitle": "system.Metrics",
->>>>>>> f85dbe67
-                "schemaVersion": "0.0.1"
-              }
-            }
-          },
-          "parameters": {
-            "gcp_resources": {
-              "type": "STRING"
-            }
-          }
-        }
-      },
-<<<<<<< HEAD
-      "comp-model-upload-2": {
-        "executorLabel": "exec-model-upload-2",
-=======
-      "comp-model-evaluation-4": {
-        "executorLabel": "exec-model-evaluation-4",
->>>>>>> f85dbe67
-        "inputDefinitions": {
-          "artifacts": {
-            "unmanaged_container_model": {
-              "artifactType": {
-                "schemaTitle": "google.UnmanagedContainerModel",
-                "schemaVersion": "0.0.1"
-              }
-            }
-          },
-          "parameters": {
-            "artifact_uri": {
-              "type": "STRING"
-            },
-            "description": {
-              "type": "STRING"
-            },
-            "display_name": {
-              "type": "STRING"
-            },
-            "encryption_spec_key_name": {
-              "type": "STRING"
-            },
-            "explanation_metadata": {
-              "type": "STRING"
-            },
-            "explanation_parameters": {
-              "type": "STRING"
-            },
-            "instance_schema_uri": {
-              "type": "STRING"
-            },
-            "labels": {
-              "type": "STRING"
-            },
-            "location": {
-              "type": "STRING"
-            },
-            "parameters_schema_uri": {
-              "type": "STRING"
-            },
-            "prediction_schema_uri": {
-              "type": "STRING"
-            },
-            "project": {
-              "type": "STRING"
-            },
-            "serving_container_args": {
-              "type": "STRING"
-            },
-            "serving_container_command": {
-              "type": "STRING"
-            },
-            "serving_container_environment_variables": {
-              "type": "STRING"
-            },
-            "serving_container_health_route": {
-              "type": "STRING"
-            },
-            "serving_container_image_uri": {
-              "type": "STRING"
-            },
-            "serving_container_ports": {
-              "type": "STRING"
-            },
-            "serving_container_predict_route": {
-              "type": "STRING"
-            }
-          }
-        },
-        "outputDefinitions": {
-          "artifacts": {
-            "model": {
-              "artifactType": {
-                "schemaTitle": "google.VertexModel",
-                "schemaVersion": "0.0.1"
-              }
-            }
-          },
-          "parameters": {
-            "gcp_resources": {
-              "type": "STRING"
-            }
-          }
-        }
-      },
-<<<<<<< HEAD
-      "comp-model-upload-3": {
-        "executorLabel": "exec-model-upload-3",
-        "inputDefinitions": {
-          "artifacts": {
-            "unmanaged_container_model": {
-              "artifactType": {
-=======
-      "comp-model-evaluation-import": {
-        "executorLabel": "exec-model-evaluation-import",
-        "inputDefinitions": {
-          "artifacts": {
-            "explanation": {
-              "artifactType": {
-                "schemaTitle": "system.Metrics",
-                "schemaVersion": "0.0.1"
-              }
-            },
-            "metrics": {
-              "artifactType": {
-                "schemaTitle": "system.Metrics",
-                "schemaVersion": "0.0.1"
-              }
-            },
-            "model": {
-              "artifactType": {
-                "schemaTitle": "google.VertexModel",
                 "schemaVersion": "0.0.1"
               }
             }
@@ -9035,7 +5945,6 @@
           "artifacts": {
             "unmanaged_container_model": {
               "artifactType": {
->>>>>>> f85dbe67
                 "schemaTitle": "google.UnmanagedContainerModel",
                 "schemaVersion": "0.0.1"
               }
@@ -9043,35 +5952,6 @@
           },
           "parameters": {
             "artifact_uri": {
-<<<<<<< HEAD
-              "type": "STRING"
-            },
-            "description": {
-              "type": "STRING"
-            },
-            "display_name": {
-              "type": "STRING"
-            },
-            "encryption_spec_key_name": {
-              "type": "STRING"
-            },
-            "explanation_metadata": {
-              "type": "STRING"
-            },
-            "explanation_parameters": {
-              "type": "STRING"
-            },
-            "instance_schema_uri": {
-              "type": "STRING"
-            },
-            "labels": {
-              "type": "STRING"
-            },
-            "location": {
-              "type": "STRING"
-            },
-            "parameters_schema_uri": {
-=======
               "type": "STRING"
             },
             "description": {
@@ -9180,21 +6060,17 @@
               "type": "STRING"
             },
             "labels": {
->>>>>>> f85dbe67
+              "type": "STRING"
+            },
+            "location": {
+              "type": "STRING"
+            },
+            "parameters_schema_uri": {
               "type": "STRING"
             },
             "prediction_schema_uri": {
               "type": "STRING"
             },
-<<<<<<< HEAD
-=======
-            "parameters_schema_uri": {
-              "type": "STRING"
-            },
-            "prediction_schema_uri": {
-              "type": "STRING"
-            },
->>>>>>> f85dbe67
             "project": {
               "type": "STRING"
             },
@@ -9237,13 +6113,8 @@
           }
         }
       },
-<<<<<<< HEAD
-      "comp-model-upload-4": {
-        "executorLabel": "exec-model-upload-4",
-=======
       "comp-model-upload-3": {
         "executorLabel": "exec-model-upload-3",
->>>>>>> f85dbe67
         "inputDefinitions": {
           "artifacts": {
             "unmanaged_container_model": {
@@ -9559,8 +6430,6 @@
     "deploymentSpec": {
       "executors": {
         "exec-automl-tabular-cv-trainer": {
-<<<<<<< HEAD
-=======
           "container": {
             "args": [
               "--type",
@@ -9681,7 +6550,6 @@
           }
         },
         "exec-automl-tabular-stage-1-tuner": {
->>>>>>> f85dbe67
           "container": {
             "args": [
               "--type",
@@ -9704,8 +6572,7 @@
             "image": "gcr.io/ml-pipeline/google-cloud-pipeline-components:1.0.8"
           }
         },
-<<<<<<< HEAD
-        "exec-automl-tabular-ensemble": {
+        "exec-automl-tabular-stage-1-tuner-2": {
           "container": {
             "args": [
               "--type",
@@ -9717,7 +6584,7 @@
               "--gcp_resources",
               "{{$.outputs.parameters['gcp_resources'].output_file}}",
               "--payload",
-              "{\"display_name\": \"automl-tabular-ensemble-{{$.pipeline_job_uuid}}-{{$.pipeline_task_uuid}}\", \"encryption_spec\": {\"kms_key_name\":\"{{$.inputs.parameters['encryption_spec_key_name']}}\"}, \"job_spec\": {\"worker_pool_specs\": [{\"replica_count\": 1, \"machine_spec\": {\"machine_type\": \"n1-highmem-8\"}, \"container_spec\": {\"image_uri\":\"us-docker.pkg.dev/vertex-ai-restricted/automl-tabular/training:prod\", \"args\": [\"ensemble\", \"--transform_output_path={{$.inputs.artifacts['transform_output'].uri}}\", \"--model_output_path={{$.inputs.parameters['root_dir']}}/{{$.pipeline_job_uuid}}/{{$.pipeline_task_uuid}}/model\", \"--custom_model_output_path={{$.inputs.parameters['root_dir']}}/{{$.pipeline_job_uuid}}/{{$.pipeline_task_uuid}}/custom_model\", \"--error_file_path={{$.inputs.parameters['root_dir']}}/{{$.pipeline_job_uuid}}/{{$.pipeline_task_uuid}}/error.pb\", \"--export_custom_model={{$.inputs.parameters['export_additional_model_without_custom_ops']}}\", \"--metadata_path={{$.inputs.artifacts['metadata'].uri}}\", \"--dataset_schema_path={{$.inputs.artifacts['dataset_schema'].uri}}\", \"--tuning_result_input_path={{$.inputs.artifacts['tuning_result_input'].uri}}\", \"--instance_baseline_path={{$.inputs.artifacts['instance_baseline'].uri}}\", \"--warmup_data={{$.inputs.artifacts['warmup_data'].uri}}\", \"--prediction_docker_uri=us-docker.pkg.dev/vertex-ai/automl-tabular/prediction-server:prod\", \"--model_path={{$.outputs.artifacts['model'].uri}}\", \"--custom_model_path={{$.outputs.artifacts['model_without_custom_ops'].uri}}\", \"--explanation_metadata_path={{$.outputs.parameters['explanation_metadata'].output_file}}\", \"--explanation_parameters_path={{$.outputs.parameters['explanation_parameters'].output_file}}\", \"--model_architecture_path={{$.outputs.artifacts['model_architecture'].uri}}\", \"--use_json=true\", \"--executor_input={{$.json_escape[1]}}\"]}}]}}"
+              "{\"display_name\": \"automl-tabular-stage-1-tuner-{{$.pipeline_job_uuid}}-{{$.pipeline_task_uuid}}\", \"encryption_spec\": {\"kms_key_name\":\"{{$.inputs.parameters['encryption_spec_key_name']}}\"}, \"job_spec\": {\"worker_pool_specs\": [{\"replica_count\": 1, \"machine_spec\": {\"machine_type\": \"n1-standard-8\"}, \"container_spec\": {\"image_uri\":\"us-docker.pkg.dev/vertex-ai-restricted/automl-tabular/training:prod\", \"args\": [\"l2l_stage_1_tuner\", \"--transform_output_path={{$.inputs.artifacts['transform_output'].uri}}\", \"--training_docker_uri=us-docker.pkg.dev/vertex-ai-restricted/automl-tabular/training:prod\", \"--disable_early_stopping={{$.inputs.parameters['disable_early_stopping']}}\", \"--tune_feature_selection_rate={{$.inputs.parameters['tune_feature_selection_rate']}}\", \"--reduce_search_space_mode={{$.inputs.parameters['reduce_search_space_mode']}}\", \"--component_id={{$.pipeline_task_uuid}}\", \"--training_base_dir={{$.inputs.parameters['root_dir']}}/{{$.pipeline_job_uuid}}/{{$.pipeline_task_uuid}}/train\", \"--study_spec_override={{$.inputs.parameters['study_spec_override']}}\", \"--worker_pool_specs_override={{$.inputs.parameters['worker_pool_specs_override']}}\", \"--num_parallel_trial={{$.inputs.parameters['num_parallel_trials']}}\", \"--single_run_max_secs={{$.inputs.parameters['single_run_max_secs']}}\", \"--deadline_hours={{$.inputs.parameters['deadline_hours']}}\", \"--num_selected_trials={{$.inputs.parameters['num_selected_trials']}}\", \"--lro_job_info={{$.inputs.parameters['root_dir']}}/{{$.pipeline_job_uuid}}/lro\", \"--error_file_path={{$.inputs.parameters['root_dir']}}/{{$.pipeline_job_uuid}}/{{$.pipeline_task_uuid}}/error.pb\", \"--metadata_path={{$.inputs.artifacts['metadata'].uri}}\", \"--materialized_train_split={{$.inputs.artifacts['materialized_train_split'].uri}}\", \"--materialized_eval_split={{$.inputs.artifacts['materialized_eval_split'].uri}}\", \"--is_distill={{$.inputs.parameters['run_distillation']}}\", \"--tuning_result_output_path={{$.outputs.artifacts['tuning_result_output'].uri}}\", \"--kms_key_name={{$.inputs.parameters['encryption_spec_key_name']}}\", \"--use_json=true\", \"--log_level=ERROR\"]}}]}}"
             ],
             "command": [
               "python3",
@@ -9728,7 +6595,7 @@
             "image": "gcr.io/ml-pipeline/google-cloud-pipeline-components:1.0.8"
           }
         },
-        "exec-automl-tabular-ensemble-2": {
+        "exec-automl-tabular-transform": {
           "container": {
             "args": [
               "--type",
@@ -9740,7 +6607,7 @@
               "--gcp_resources",
               "{{$.outputs.parameters['gcp_resources'].output_file}}",
               "--payload",
-              "{\"display_name\": \"automl-tabular-ensemble-{{$.pipeline_job_uuid}}-{{$.pipeline_task_uuid}}\", \"encryption_spec\": {\"kms_key_name\":\"{{$.inputs.parameters['encryption_spec_key_name']}}\"}, \"job_spec\": {\"worker_pool_specs\": [{\"replica_count\": 1, \"machine_spec\": {\"machine_type\": \"n1-highmem-8\"}, \"container_spec\": {\"image_uri\":\"us-docker.pkg.dev/vertex-ai-restricted/automl-tabular/training:prod\", \"args\": [\"ensemble\", \"--transform_output_path={{$.inputs.artifacts['transform_output'].uri}}\", \"--model_output_path={{$.inputs.parameters['root_dir']}}/{{$.pipeline_job_uuid}}/{{$.pipeline_task_uuid}}/model\", \"--custom_model_output_path={{$.inputs.parameters['root_dir']}}/{{$.pipeline_job_uuid}}/{{$.pipeline_task_uuid}}/custom_model\", \"--error_file_path={{$.inputs.parameters['root_dir']}}/{{$.pipeline_job_uuid}}/{{$.pipeline_task_uuid}}/error.pb\", \"--export_custom_model={{$.inputs.parameters['export_additional_model_without_custom_ops']}}\", \"--metadata_path={{$.inputs.artifacts['metadata'].uri}}\", \"--dataset_schema_path={{$.inputs.artifacts['dataset_schema'].uri}}\", \"--tuning_result_input_path={{$.inputs.artifacts['tuning_result_input'].uri}}\", \"--instance_baseline_path={{$.inputs.artifacts['instance_baseline'].uri}}\", \"--warmup_data={{$.inputs.artifacts['warmup_data'].uri}}\", \"--prediction_docker_uri=us-docker.pkg.dev/vertex-ai/automl-tabular/prediction-server:prod\", \"--model_path={{$.outputs.artifacts['model'].uri}}\", \"--custom_model_path={{$.outputs.artifacts['model_without_custom_ops'].uri}}\", \"--explanation_metadata_path={{$.outputs.parameters['explanation_metadata'].output_file}}\", \"--explanation_parameters_path={{$.outputs.parameters['explanation_parameters'].output_file}}\", \"--model_architecture_path={{$.outputs.artifacts['model_architecture'].uri}}\", \"--use_json=true\", \"--executor_input={{$.json_escape[1]}}\"]}}]}}"
+              "{\"display_name\": \"automl-tabular-transform-{{$.pipeline_job_uuid}}-{{$.pipeline_task_uuid}}\", \"encryption_spec\": {\"kms_key_name\":\"{{$.inputs.parameters['encryption_spec_key_name']}}\"}, \"job_spec\": {\"worker_pool_specs\": [{\"replica_count\": 1, \"machine_spec\": {\"machine_type\": \"n1-standard-8\"}, \"container_spec\": {\"image_uri\":\"us-docker.pkg.dev/vertex-ai-restricted/automl-tabular/training:prod\", \"args\": [\"transform\", \"--transform_output_artifact_path={{$.outputs.artifacts['transform_output'].uri}}\", \"--transform_output_path={{$.inputs.parameters['root_dir']}}/{{$.pipeline_job_uuid}}/{{$.pipeline_task_uuid}}/transform\", \"--materialized_splits_output_path={{$.inputs.parameters['root_dir']}}/{{$.pipeline_job_uuid}}/{{$.pipeline_task_uuid}}/transform_materialized\", \"--metadata_path={{$.inputs.artifacts['metadata'].uri}}\", \"--dataset_schema_path={{$.inputs.artifacts['dataset_schema'].uri}}\", \"--train_split={{$.inputs.artifacts['train_split'].uri}}\", \"--eval_split={{$.inputs.artifacts['eval_split'].uri}}\", \"--test_split={{$.inputs.artifacts['test_split'].uri}}\", \"--materialized_train_split={{$.outputs.artifacts['materialized_train_split'].uri}}\", \"--materialized_eval_split={{$.outputs.artifacts['materialized_eval_split'].uri}}\", \"--materialized_test_split={{$.outputs.artifacts['materialized_test_split'].uri}}\", \"--training_schema_path={{$.outputs.artifacts['training_schema_uri'].uri}}\", \"--job_name=automl-tabular-transform-{{$.pipeline_job_uuid}}-{{$.pipeline_task_uuid}}\", \"--dataflow_project={{$.inputs.parameters['project']}}\", \"--error_file_path={{$.inputs.parameters['root_dir']}}/{{$.pipeline_job_uuid}}/{{$.pipeline_task_uuid}}/error.pb\", \"--dataflow_staging_dir={{$.inputs.parameters['root_dir']}}/{{$.pipeline_job_uuid}}/{{$.pipeline_task_uuid}}/dataflow_staging\", \"--dataflow_tmp_dir={{$.inputs.parameters['root_dir']}}/{{$.pipeline_job_uuid}}/{{$.pipeline_task_uuid}}/dataflow_tmp\", \"--dataflow_max_num_workers={{$.inputs.parameters['dataflow_max_num_workers']}}\", \"--dataflow_machine_type={{$.inputs.parameters['dataflow_machine_type']}}\", \"--dataflow_worker_container_image=us-docker.pkg.dev/vertex-ai/automl-tabular/dataflow-worker:prod\", \"--dataflow_disk_size_gb={{$.inputs.parameters['dataflow_disk_size_gb']}}\", \"--dataflow_subnetwork_fully_qualified={{$.inputs.parameters['dataflow_subnetwork']}}\", \"--dataflow_use_public_ips={{$.inputs.parameters['dataflow_use_public_ips']}}\", \"--dataflow_kms_key={{$.inputs.parameters['encryption_spec_key_name']}}\"]}}]}}"
             ],
             "command": [
               "python3",
@@ -9751,121 +6618,6 @@
             "image": "gcr.io/ml-pipeline/google-cloud-pipeline-components:1.0.8"
           }
         },
-        "exec-automl-tabular-finalizer": {
-          "container": {
-            "args": [
-              "--type",
-              "CustomJob",
-              "--project",
-              "{{$.inputs.parameters['project']}}",
-              "--location",
-              "{{$.inputs.parameters['location']}}",
-              "--gcp_resources",
-              "{{$.outputs.parameters['gcp_resources'].output_file}}",
-              "--payload",
-              "{\"display_name\": \"automl-tabular-finalizer-{{$.pipeline_job_uuid}}-{{$.pipeline_task_uuid}}\", \"encryption_spec\": {\"kms_key_name\":\"{{$.inputs.parameters['encryption_spec_key_name']}}\"}, \"job_spec\": {\"worker_pool_specs\": [{\"replica_count\": 1, \"machine_spec\": {\"machine_type\": \"n1-standard-8\"}, \"container_spec\": {\"image_uri\":\"us-docker.pkg.dev/vertex-ai-restricted/automl-tabular/training:prod\", \"args\": [\"cancel_l2l_tuner\", \"--error_file_path={{$.inputs.parameters['root_dir']}}/{{$.pipeline_job_uuid}}/{{$.pipeline_task_uuid}}/error.pb\", \"--cleanup_lro_job_infos={{$.inputs.parameters['root_dir']}}/{{$.pipeline_job_uuid}}/lro\"]}}]}}"
-            ],
-            "command": [
-              "python3",
-              "-u",
-              "-m",
-              "google_cloud_pipeline_components.container.v1.gcp_launcher.launcher"
-            ],
-            "image": "gcr.io/ml-pipeline/google-cloud-pipeline-components:1.0.8"
-          }
-        },
-        "exec-automl-tabular-infra-validator": {
-          "container": {
-            "args": [
-              "--validate_infra_model_path",
-              "{{$.inputs.artifacts['model'].uri}}",
-              "--read_path_from_file"
-            ],
-            "image": "us-docker.pkg.dev/vertex-ai/automl-tabular/prediction-server:prod",
-            "resources": {
-              "cpuLimit": 8.0,
-              "memoryLimit": 52.0
-            }
-          }
-        },
-        "exec-automl-tabular-infra-validator-2": {
-          "container": {
-            "args": [
-              "--validate_infra_model_path",
-              "{{$.inputs.artifacts['model'].uri}}",
-              "--read_path_from_file"
-            ],
-            "image": "us-docker.pkg.dev/vertex-ai/automl-tabular/prediction-server:prod",
-            "resources": {
-              "cpuLimit": 8.0,
-              "memoryLimit": 52.0
-            }
-          }
-        },
-        "exec-automl-tabular-stage-1-tuner": {
-=======
-        "exec-automl-tabular-stage-1-tuner-2": {
->>>>>>> f85dbe67
-          "container": {
-            "args": [
-              "--type",
-              "CustomJob",
-              "--project",
-              "{{$.inputs.parameters['project']}}",
-              "--location",
-              "{{$.inputs.parameters['location']}}",
-              "--gcp_resources",
-              "{{$.outputs.parameters['gcp_resources'].output_file}}",
-              "--payload",
-<<<<<<< HEAD
-              "{\"display_name\": \"automl-tabular-stage-1-tuner-{{$.pipeline_job_uuid}}-{{$.pipeline_task_uuid}}\", \"encryption_spec\": {\"kms_key_name\":\"{{$.inputs.parameters['encryption_spec_key_name']}}\"}, \"job_spec\": {\"worker_pool_specs\": [{\"replica_count\": 1, \"machine_spec\": {\"machine_type\": \"n1-standard-8\"}, \"container_spec\": {\"image_uri\":\"us-docker.pkg.dev/vertex-ai-restricted/automl-tabular/training:prod\", \"args\": [\"l2l_stage_1_tuner\", \"--transform_output_path={{$.inputs.artifacts['transform_output'].uri}}\", \"--training_docker_uri=us-docker.pkg.dev/vertex-ai-restricted/automl-tabular/training:prod\", \"--disable_early_stopping={{$.inputs.parameters['disable_early_stopping']}}\", \"--tune_feature_selection_rate={{$.inputs.parameters['tune_feature_selection_rate']}}\", \"--reduce_search_space_mode={{$.inputs.parameters['reduce_search_space_mode']}}\", \"--component_id={{$.pipeline_task_uuid}}\", \"--training_base_dir={{$.inputs.parameters['root_dir']}}/{{$.pipeline_job_uuid}}/{{$.pipeline_task_uuid}}/train\", \"--study_spec_override={{$.inputs.parameters['study_spec_override']}}\", \"--worker_pool_specs_override={{$.inputs.parameters['worker_pool_specs_override']}}\", \"--num_parallel_trial={{$.inputs.parameters['num_parallel_trials']}}\", \"--single_run_max_secs={{$.inputs.parameters['single_run_max_secs']}}\", \"--deadline_hours={{$.inputs.parameters['deadline_hours']}}\", \"--num_selected_trials={{$.inputs.parameters['num_selected_trials']}}\", \"--lro_job_info={{$.inputs.parameters['root_dir']}}/{{$.pipeline_job_uuid}}/lro\", \"--error_file_path={{$.inputs.parameters['root_dir']}}/{{$.pipeline_job_uuid}}/{{$.pipeline_task_uuid}}/error.pb\", \"--metadata_path={{$.inputs.artifacts['metadata'].uri}}\", \"--materialized_train_split={{$.inputs.artifacts['materialized_train_split'].uri}}\", \"--materialized_eval_split={{$.inputs.artifacts['materialized_eval_split'].uri}}\", \"--is_distill={{$.inputs.parameters['is_distill']}}\", \"--tuning_result_output_path={{$.outputs.artifacts['tuning_result_output'].uri}}\", \"--kms_key_name={{$.inputs.parameters['encryption_spec_key_name']}}\", \"--use_json=true\", \"--log_level=ERROR\"]}}]}}"
-=======
-              "{\"display_name\": \"automl-tabular-stage-1-tuner-{{$.pipeline_job_uuid}}-{{$.pipeline_task_uuid}}\", \"encryption_spec\": {\"kms_key_name\":\"{{$.inputs.parameters['encryption_spec_key_name']}}\"}, \"job_spec\": {\"worker_pool_specs\": [{\"replica_count\": 1, \"machine_spec\": {\"machine_type\": \"n1-standard-8\"}, \"container_spec\": {\"image_uri\":\"us-docker.pkg.dev/vertex-ai-restricted/automl-tabular/training:prod\", \"args\": [\"l2l_stage_1_tuner\", \"--transform_output_path={{$.inputs.artifacts['transform_output'].uri}}\", \"--training_docker_uri=us-docker.pkg.dev/vertex-ai-restricted/automl-tabular/training:prod\", \"--disable_early_stopping={{$.inputs.parameters['disable_early_stopping']}}\", \"--tune_feature_selection_rate={{$.inputs.parameters['tune_feature_selection_rate']}}\", \"--reduce_search_space_mode={{$.inputs.parameters['reduce_search_space_mode']}}\", \"--component_id={{$.pipeline_task_uuid}}\", \"--training_base_dir={{$.inputs.parameters['root_dir']}}/{{$.pipeline_job_uuid}}/{{$.pipeline_task_uuid}}/train\", \"--study_spec_override={{$.inputs.parameters['study_spec_override']}}\", \"--worker_pool_specs_override={{$.inputs.parameters['worker_pool_specs_override']}}\", \"--num_parallel_trial={{$.inputs.parameters['num_parallel_trials']}}\", \"--single_run_max_secs={{$.inputs.parameters['single_run_max_secs']}}\", \"--deadline_hours={{$.inputs.parameters['deadline_hours']}}\", \"--num_selected_trials={{$.inputs.parameters['num_selected_trials']}}\", \"--lro_job_info={{$.inputs.parameters['root_dir']}}/{{$.pipeline_job_uuid}}/lro\", \"--error_file_path={{$.inputs.parameters['root_dir']}}/{{$.pipeline_job_uuid}}/{{$.pipeline_task_uuid}}/error.pb\", \"--metadata_path={{$.inputs.artifacts['metadata'].uri}}\", \"--materialized_train_split={{$.inputs.artifacts['materialized_train_split'].uri}}\", \"--materialized_eval_split={{$.inputs.artifacts['materialized_eval_split'].uri}}\", \"--is_distill={{$.inputs.parameters['run_distillation']}}\", \"--tuning_result_output_path={{$.outputs.artifacts['tuning_result_output'].uri}}\", \"--kms_key_name={{$.inputs.parameters['encryption_spec_key_name']}}\", \"--use_json=true\", \"--log_level=ERROR\"]}}]}}"
->>>>>>> f85dbe67
-            ],
-            "command": [
-              "python3",
-              "-u",
-              "-m",
-              "google_cloud_pipeline_components.container.v1.gcp_launcher.launcher"
-            ],
-            "image": "gcr.io/ml-pipeline/google-cloud-pipeline-components:1.0.8"
-          }
-        },
-<<<<<<< HEAD
-        "exec-automl-tabular-stage-1-tuner-2": {
-=======
-        "exec-automl-tabular-transform": {
->>>>>>> f85dbe67
-          "container": {
-            "args": [
-              "--type",
-              "CustomJob",
-              "--project",
-              "{{$.inputs.parameters['project']}}",
-              "--location",
-              "{{$.inputs.parameters['location']}}",
-              "--gcp_resources",
-              "{{$.outputs.parameters['gcp_resources'].output_file}}",
-              "--payload",
-<<<<<<< HEAD
-              "{\"display_name\": \"automl-tabular-stage-1-tuner-{{$.pipeline_job_uuid}}-{{$.pipeline_task_uuid}}\", \"encryption_spec\": {\"kms_key_name\":\"{{$.inputs.parameters['encryption_spec_key_name']}}\"}, \"job_spec\": {\"worker_pool_specs\": [{\"replica_count\": 1, \"machine_spec\": {\"machine_type\": \"n1-standard-8\"}, \"container_spec\": {\"image_uri\":\"us-docker.pkg.dev/vertex-ai-restricted/automl-tabular/training:prod\", \"args\": [\"l2l_stage_1_tuner\", \"--transform_output_path={{$.inputs.artifacts['transform_output'].uri}}\", \"--training_docker_uri=us-docker.pkg.dev/vertex-ai-restricted/automl-tabular/training:prod\", \"--disable_early_stopping={{$.inputs.parameters['disable_early_stopping']}}\", \"--tune_feature_selection_rate={{$.inputs.parameters['tune_feature_selection_rate']}}\", \"--reduce_search_space_mode={{$.inputs.parameters['reduce_search_space_mode']}}\", \"--component_id={{$.pipeline_task_uuid}}\", \"--training_base_dir={{$.inputs.parameters['root_dir']}}/{{$.pipeline_job_uuid}}/{{$.pipeline_task_uuid}}/train\", \"--study_spec_override={{$.inputs.parameters['study_spec_override']}}\", \"--worker_pool_specs_override={{$.inputs.parameters['worker_pool_specs_override']}}\", \"--num_parallel_trial={{$.inputs.parameters['num_parallel_trials']}}\", \"--single_run_max_secs={{$.inputs.parameters['single_run_max_secs']}}\", \"--deadline_hours={{$.inputs.parameters['deadline_hours']}}\", \"--num_selected_trials={{$.inputs.parameters['num_selected_trials']}}\", \"--lro_job_info={{$.inputs.parameters['root_dir']}}/{{$.pipeline_job_uuid}}/lro\", \"--error_file_path={{$.inputs.parameters['root_dir']}}/{{$.pipeline_job_uuid}}/{{$.pipeline_task_uuid}}/error.pb\", \"--metadata_path={{$.inputs.artifacts['metadata'].uri}}\", \"--materialized_train_split={{$.inputs.artifacts['materialized_train_split'].uri}}\", \"--materialized_eval_split={{$.inputs.artifacts['materialized_eval_split'].uri}}\", \"--is_distill={{$.inputs.parameters['is_distill']}}\", \"--tuning_result_output_path={{$.outputs.artifacts['tuning_result_output'].uri}}\", \"--kms_key_name={{$.inputs.parameters['encryption_spec_key_name']}}\", \"--use_json=true\", \"--log_level=ERROR\"]}}]}}"
-=======
-              "{\"display_name\": \"automl-tabular-transform-{{$.pipeline_job_uuid}}-{{$.pipeline_task_uuid}}\", \"encryption_spec\": {\"kms_key_name\":\"{{$.inputs.parameters['encryption_spec_key_name']}}\"}, \"job_spec\": {\"worker_pool_specs\": [{\"replica_count\": 1, \"machine_spec\": {\"machine_type\": \"n1-standard-8\"}, \"container_spec\": {\"image_uri\":\"us-docker.pkg.dev/vertex-ai-restricted/automl-tabular/training:prod\", \"args\": [\"transform\", \"--transform_output_artifact_path={{$.outputs.artifacts['transform_output'].uri}}\", \"--transform_output_path={{$.inputs.parameters['root_dir']}}/{{$.pipeline_job_uuid}}/{{$.pipeline_task_uuid}}/transform\", \"--materialized_splits_output_path={{$.inputs.parameters['root_dir']}}/{{$.pipeline_job_uuid}}/{{$.pipeline_task_uuid}}/transform_materialized\", \"--metadata_path={{$.inputs.artifacts['metadata'].uri}}\", \"--dataset_schema_path={{$.inputs.artifacts['dataset_schema'].uri}}\", \"--train_split={{$.inputs.artifacts['train_split'].uri}}\", \"--eval_split={{$.inputs.artifacts['eval_split'].uri}}\", \"--test_split={{$.inputs.artifacts['test_split'].uri}}\", \"--materialized_train_split={{$.outputs.artifacts['materialized_train_split'].uri}}\", \"--materialized_eval_split={{$.outputs.artifacts['materialized_eval_split'].uri}}\", \"--materialized_test_split={{$.outputs.artifacts['materialized_test_split'].uri}}\", \"--training_schema_path={{$.outputs.artifacts['training_schema_uri'].uri}}\", \"--job_name=automl-tabular-transform-{{$.pipeline_job_uuid}}-{{$.pipeline_task_uuid}}\", \"--dataflow_project={{$.inputs.parameters['project']}}\", \"--error_file_path={{$.inputs.parameters['root_dir']}}/{{$.pipeline_job_uuid}}/{{$.pipeline_task_uuid}}/error.pb\", \"--dataflow_staging_dir={{$.inputs.parameters['root_dir']}}/{{$.pipeline_job_uuid}}/{{$.pipeline_task_uuid}}/dataflow_staging\", \"--dataflow_tmp_dir={{$.inputs.parameters['root_dir']}}/{{$.pipeline_job_uuid}}/{{$.pipeline_task_uuid}}/dataflow_tmp\", \"--dataflow_max_num_workers={{$.inputs.parameters['dataflow_max_num_workers']}}\", \"--dataflow_machine_type={{$.inputs.parameters['dataflow_machine_type']}}\", \"--dataflow_worker_container_image=us-docker.pkg.dev/vertex-ai/automl-tabular/dataflow-worker:prod\", \"--dataflow_disk_size_gb={{$.inputs.parameters['dataflow_disk_size_gb']}}\", \"--dataflow_subnetwork_fully_qualified={{$.inputs.parameters['dataflow_subnetwork']}}\", \"--dataflow_use_public_ips={{$.inputs.parameters['dataflow_use_public_ips']}}\", \"--dataflow_kms_key={{$.inputs.parameters['encryption_spec_key_name']}}\"]}}]}}"
->>>>>>> f85dbe67
-            ],
-            "command": [
-              "python3",
-              "-u",
-              "-m",
-              "google_cloud_pipeline_components.container.v1.gcp_launcher.launcher"
-            ],
-            "image": "gcr.io/ml-pipeline/google-cloud-pipeline-components:1.0.8"
-          }
-        },
-<<<<<<< HEAD
-        "exec-automl-tabular-transform": {
-=======
         "exec-automl-tabular-transform-2": {
           "container": {
             "args": [
@@ -9943,7 +6695,6 @@
           }
         },
         "exec-model-batch-predict": {
->>>>>>> f85dbe67
           "container": {
             "args": [
               "--type",
@@ -9974,9 +6725,6 @@
               "--type",
               "BatchPredictionJob",
               "--payload",
-<<<<<<< HEAD
-              "{\"display_name\": \"automl-tabular-transform-{{$.pipeline_job_uuid}}-{{$.pipeline_task_uuid}}\", \"encryption_spec\": {\"kms_key_name\":\"{{$.inputs.parameters['encryption_spec_key_name']}}\"}, \"job_spec\": {\"worker_pool_specs\": [{\"replica_count\": 1, \"machine_spec\": {\"machine_type\": \"n1-standard-8\"}, \"container_spec\": {\"image_uri\":\"us-docker.pkg.dev/vertex-ai-restricted/automl-tabular/training:prod\", \"args\": [\"transform\", \"--transform_output_artifact_path={{$.outputs.artifacts['transform_output'].uri}}\", \"--transform_output_path={{$.inputs.parameters['root_dir']}}/{{$.pipeline_job_uuid}}/{{$.pipeline_task_uuid}}/transform\", \"--materialized_splits_output_path={{$.inputs.parameters['root_dir']}}/{{$.pipeline_job_uuid}}/{{$.pipeline_task_uuid}}/transform_materialized\", \"--metadata_path={{$.inputs.artifacts['metadata'].uri}}\", \"--dataset_schema_path={{$.inputs.artifacts['dataset_schema'].uri}}\", \"--train_split={{$.inputs.artifacts['train_split'].uri}}\", \"--eval_split={{$.inputs.artifacts['eval_split'].uri}}\", \"--test_split={{$.inputs.artifacts['test_split'].uri}}\", \"--materialized_train_split={{$.outputs.artifacts['materialized_train_split'].uri}}\", \"--materialized_eval_split={{$.outputs.artifacts['materialized_eval_split'].uri}}\", \"--materialized_test_split={{$.outputs.artifacts['materialized_test_split'].uri}}\", \"--training_schema_path={{$.outputs.artifacts['training_schema_uri'].uri}}\", \"--job_name=automl-tabular-transform-{{$.pipeline_job_uuid}}-{{$.pipeline_task_uuid}}\", \"--dataflow_project={{$.inputs.parameters['project']}}\", \"--error_file_path={{$.inputs.parameters['root_dir']}}/{{$.pipeline_job_uuid}}/{{$.pipeline_task_uuid}}/error.pb\", \"--dataflow_staging_dir={{$.inputs.parameters['root_dir']}}/{{$.pipeline_job_uuid}}/{{$.pipeline_task_uuid}}/dataflow_staging\", \"--dataflow_tmp_dir={{$.inputs.parameters['root_dir']}}/{{$.pipeline_job_uuid}}/{{$.pipeline_task_uuid}}/dataflow_tmp\", \"--dataflow_max_num_workers={{$.inputs.parameters['dataflow_max_num_workers']}}\", \"--dataflow_machine_type={{$.inputs.parameters['dataflow_machine_type']}}\", \"--dataflow_worker_container_image=us-docker.pkg.dev/vertex-ai/automl-tabular/dataflow-worker:prod\", \"--dataflow_disk_size_gb={{$.inputs.parameters['dataflow_disk_size_gb']}}\", \"--dataflow_subnetwork_fully_qualified={{$.inputs.parameters['dataflow_subnetwork']}}\", \"--dataflow_use_public_ips={{$.inputs.parameters['dataflow_use_public_ips']}}\", \"--dataflow_kms_key={{$.inputs.parameters['encryption_spec_key_name']}}\"]}}]}}"
-=======
               "{\"display_name\": \"{{$.inputs.parameters['job_display_name']}}\",  \"input_config\": {\"instances_format\": \"{{$.inputs.parameters['instances_format']}}\", \"gcs_source\": {\"uris\":{{$.inputs.parameters['gcs_source_uris']}}}, \"bigquery_source\": {\"input_uri\": \"{{$.inputs.parameters['bigquery_source_input_uri']}}\"}}, \"model_parameters\": {{$.inputs.parameters['model_parameters']}}, \"output_config\": {\"predictions_format\": \"{{$.inputs.parameters['predictions_format']}}\", \"gcs_destination\": {\"output_uri_prefix\": \"{{$.inputs.parameters['gcs_destination_output_uri_prefix']}}\"}, \"bigquery_destination\": {\"output_uri\": \"{{$.inputs.parameters['bigquery_destination_output_uri']}}\"}}, \"dedicated_resources\": {\"machine_spec\": {\"machine_type\": \"{{$.inputs.parameters['machine_type']}}\", \"accelerator_type\": \"{{$.inputs.parameters['accelerator_type']}}\", \"accelerator_count\": {{$.inputs.parameters['accelerator_count']}}}, \"starting_replica_count\": {{$.inputs.parameters['starting_replica_count']}}, \"max_replica_count\": {{$.inputs.parameters['max_replica_count']}}}, \"manual_batch_tuning_parameters\": {\"batch_size\": {{$.inputs.parameters['manual_batch_tuning_parameters_batch_size']}}}, \"generate_explanation\": {{$.inputs.parameters['generate_explanation']}}, \"explanation_spec\": {\"parameters\": {{$.inputs.parameters['explanation_parameters']}}, \"metadata\": {{$.inputs.parameters['explanation_metadata']}}}, \"labels\": {{$.inputs.parameters['labels']}}, \"encryption_spec\": {\"kms_key_name\":\"{{$.inputs.parameters['encryption_spec_key_name']}}\"}}",
               "--project",
               "{{$.inputs.parameters['project']}}",
@@ -9986,7 +6734,6 @@
               "{{$.outputs.parameters['gcp_resources'].output_file}}",
               "--executor_input",
               "{{$}}"
->>>>>>> f85dbe67
             ],
             "command": [
               "python3",
@@ -9997,11 +6744,7 @@
             "image": "gcr.io/ml-pipeline/google-cloud-pipeline-components:1.0.8"
           }
         },
-<<<<<<< HEAD
-        "exec-automl-tabular-transform-2": {
-=======
         "exec-model-batch-predict-3": {
->>>>>>> f85dbe67
           "container": {
             "args": [
               "--type",
@@ -10051,45 +6794,7 @@
             "image": "gcr.io/ml-pipeline/google-cloud-pipeline-components:1.0.8"
           }
         },
-<<<<<<< HEAD
-        "exec-bool-identity": {
-          "container": {
-            "args": [
-              "--value",
-              "{{$.inputs.parameters['value']}}",
-              "----output-paths",
-              "{{$.outputs.parameters['Output'].output_file}}"
-            ],
-            "command": [
-              "sh",
-              "-ec",
-              "program_path=$(mktemp)\nprintf \"%s\" \"$0\" > \"$program_path\"\npython3 -u \"$program_path\" \"$@\"\n",
-              "def _bool_identity(value):\n  \"\"\"Returns boolean value.\n\n  Args:\n    value: Boolean value to return\n\n  Returns:\n    Boolean value.\n  \"\"\"\n  return 'true' if value else 'false'\n\ndef _deserialize_bool(s) -> bool:\n    from distutils.util import strtobool\n    return strtobool(s) == 1\n\ndef _serialize_str(str_value: str) -> str:\n    if not isinstance(str_value, str):\n        raise TypeError('Value \"{}\" has type \"{}\" instead of str.'.format(\n            str(str_value), str(type(str_value))))\n    return str_value\n\nimport argparse\n_parser = argparse.ArgumentParser(prog='Bool identity', description='Returns boolean value.')\n_parser.add_argument(\"--value\", dest=\"value\", type=_deserialize_bool, required=True, default=argparse.SUPPRESS)\n_parser.add_argument(\"----output-paths\", dest=\"_output_paths\", type=str, nargs=1)\n_parsed_args = vars(_parser.parse_args())\n_output_files = _parsed_args.pop(\"_output_paths\", [])\n\n_outputs = _bool_identity(**_parsed_args)\n\n_outputs = [_outputs]\n\n_output_serializers = [\n    _serialize_str,\n\n]\n\nimport os\nfor idx, output_file in enumerate(_output_files):\n    try:\n        os.makedirs(os.path.dirname(output_file))\n    except OSError:\n        pass\n    with open(output_file, 'w') as f:\n        f.write(_output_serializers[idx](_outputs[idx]))\n"
-            ],
-            "image": "python:3.7-slim"
-          }
-        },
-        "exec-bool-identity-2": {
-          "container": {
-            "args": [
-              "--value",
-              "{{$.inputs.parameters['value']}}",
-              "----output-paths",
-              "{{$.outputs.parameters['Output'].output_file}}"
-            ],
-            "command": [
-              "sh",
-              "-ec",
-              "program_path=$(mktemp)\nprintf \"%s\" \"$0\" > \"$program_path\"\npython3 -u \"$program_path\" \"$@\"\n",
-              "def _bool_identity(value):\n  \"\"\"Returns boolean value.\n\n  Args:\n    value: Boolean value to return\n\n  Returns:\n    Boolean value.\n  \"\"\"\n  return 'true' if value else 'false'\n\ndef _deserialize_bool(s) -> bool:\n    from distutils.util import strtobool\n    return strtobool(s) == 1\n\ndef _serialize_str(str_value: str) -> str:\n    if not isinstance(str_value, str):\n        raise TypeError('Value \"{}\" has type \"{}\" instead of str.'.format(\n            str(str_value), str(type(str_value))))\n    return str_value\n\nimport argparse\n_parser = argparse.ArgumentParser(prog='Bool identity', description='Returns boolean value.')\n_parser.add_argument(\"--value\", dest=\"value\", type=_deserialize_bool, required=True, default=argparse.SUPPRESS)\n_parser.add_argument(\"----output-paths\", dest=\"_output_paths\", type=str, nargs=1)\n_parsed_args = vars(_parser.parse_args())\n_output_files = _parsed_args.pop(\"_output_paths\", [])\n\n_outputs = _bool_identity(**_parsed_args)\n\n_outputs = [_outputs]\n\n_output_serializers = [\n    _serialize_str,\n\n]\n\nimport os\nfor idx, output_file in enumerate(_output_files):\n    try:\n        os.makedirs(os.path.dirname(output_file))\n    except OSError:\n        pass\n    with open(output_file, 'w') as f:\n        f.write(_output_serializers[idx](_outputs[idx]))\n"
-            ],
-            "image": "python:3.7-slim"
-          }
-        },
-        "exec-merge-materialized-splits": {
-=======
         "exec-model-batch-predict-5": {
->>>>>>> f85dbe67
           "container": {
             "args": [
               "--type",
@@ -10120,7 +6825,7 @@
               "--type",
               "BatchPredictionJob",
               "--payload",
-              "{\"display_name\": \"{{$.inputs.parameters['job_display_name']}}\", \"model\": \"{{$.inputs.artifacts['model'].metadata['resourceName']}}\", \"input_config\": {\"instances_format\": \"{{$.inputs.parameters['instances_format']}}\", \"gcs_source\": {\"uris\":{{$.inputs.parameters['gcs_source_uris']}}}, \"bigquery_source\": {\"input_uri\": \"{{$.inputs.parameters['bigquery_source_input_uri']}}\"}}, \"model_parameters\": {{$.inputs.parameters['model_parameters']}}, \"output_config\": {\"predictions_format\": \"{{$.inputs.parameters['predictions_format']}}\", \"gcs_destination\": {\"output_uri_prefix\": \"{{$.inputs.parameters['gcs_destination_output_uri_prefix']}}\"}, \"bigquery_destination\": {\"output_uri\": \"{{$.inputs.parameters['bigquery_destination_output_uri']}}\"}}, \"dedicated_resources\": {\"machine_spec\": {\"machine_type\": \"{{$.inputs.parameters['machine_type']}}\", \"accelerator_type\": \"{{$.inputs.parameters['accelerator_type']}}\", \"accelerator_count\": {{$.inputs.parameters['accelerator_count']}}}, \"starting_replica_count\": {{$.inputs.parameters['starting_replica_count']}}, \"max_replica_count\": {{$.inputs.parameters['max_replica_count']}}}, \"manual_batch_tuning_parameters\": {\"batch_size\": {{$.inputs.parameters['manual_batch_tuning_parameters_batch_size']}}}, \"generate_explanation\": {{$.inputs.parameters['generate_explanation']}}, \"explanation_spec\": {\"parameters\": {{$.inputs.parameters['explanation_parameters']}}, \"metadata\": {{$.inputs.parameters['explanation_metadata']}}}, \"labels\": {{$.inputs.parameters['labels']}}, \"encryption_spec\": {\"kms_key_name\":\"{{$.inputs.parameters['encryption_spec_key_name']}}\"}}",
+              "{\"display_name\": \"{{$.inputs.parameters['job_display_name']}}\",  \"input_config\": {\"instances_format\": \"{{$.inputs.parameters['instances_format']}}\", \"gcs_source\": {\"uris\":{{$.inputs.parameters['gcs_source_uris']}}}, \"bigquery_source\": {\"input_uri\": \"{{$.inputs.parameters['bigquery_source_input_uri']}}\"}}, \"model_parameters\": {{$.inputs.parameters['model_parameters']}}, \"output_config\": {\"predictions_format\": \"{{$.inputs.parameters['predictions_format']}}\", \"gcs_destination\": {\"output_uri_prefix\": \"{{$.inputs.parameters['gcs_destination_output_uri_prefix']}}\"}, \"bigquery_destination\": {\"output_uri\": \"{{$.inputs.parameters['bigquery_destination_output_uri']}}\"}}, \"dedicated_resources\": {\"machine_spec\": {\"machine_type\": \"{{$.inputs.parameters['machine_type']}}\", \"accelerator_type\": \"{{$.inputs.parameters['accelerator_type']}}\", \"accelerator_count\": {{$.inputs.parameters['accelerator_count']}}}, \"starting_replica_count\": {{$.inputs.parameters['starting_replica_count']}}, \"max_replica_count\": {{$.inputs.parameters['max_replica_count']}}}, \"manual_batch_tuning_parameters\": {\"batch_size\": {{$.inputs.parameters['manual_batch_tuning_parameters_batch_size']}}}, \"generate_explanation\": {{$.inputs.parameters['generate_explanation']}}, \"explanation_spec\": {\"parameters\": {{$.inputs.parameters['explanation_parameters']}}, \"metadata\": {{$.inputs.parameters['explanation_metadata']}}}, \"labels\": {{$.inputs.parameters['labels']}}, \"encryption_spec\": {\"kms_key_name\":\"{{$.inputs.parameters['encryption_spec_key_name']}}\"}}",
               "--project",
               "{{$.inputs.parameters['project']}}",
               "--location",
@@ -10219,69 +6924,11 @@
         "exec-model-evaluation-2": {
           "container": {
             "args": [
-<<<<<<< HEAD
-              "--type",
-              "BatchPredictionJob",
-              "--payload",
-              "{\"display_name\": \"{{$.inputs.parameters['job_display_name']}}\", \"model\": \"{{$.inputs.artifacts['model'].metadata['resourceName']}}\", \"input_config\": {\"instances_format\": \"{{$.inputs.parameters['instances_format']}}\", \"gcs_source\": {\"uris\":{{$.inputs.parameters['gcs_source_uris']}}}, \"bigquery_source\": {\"input_uri\": \"{{$.inputs.parameters['bigquery_source_input_uri']}}\"}}, \"model_parameters\": {{$.inputs.parameters['model_parameters']}}, \"output_config\": {\"predictions_format\": \"{{$.inputs.parameters['predictions_format']}}\", \"gcs_destination\": {\"output_uri_prefix\": \"{{$.inputs.parameters['gcs_destination_output_uri_prefix']}}\"}, \"bigquery_destination\": {\"output_uri\": \"{{$.inputs.parameters['bigquery_destination_output_uri']}}\"}}, \"dedicated_resources\": {\"machine_spec\": {\"machine_type\": \"{{$.inputs.parameters['machine_type']}}\", \"accelerator_type\": \"{{$.inputs.parameters['accelerator_type']}}\", \"accelerator_count\": {{$.inputs.parameters['accelerator_count']}}}, \"starting_replica_count\": {{$.inputs.parameters['starting_replica_count']}}, \"max_replica_count\": {{$.inputs.parameters['max_replica_count']}}}, \"manual_batch_tuning_parameters\": {\"batch_size\": {{$.inputs.parameters['manual_batch_tuning_parameters_batch_size']}}}, \"generate_explanation\": {{$.inputs.parameters['generate_explanation']}}, \"explanation_spec\": {\"parameters\": {{$.inputs.parameters['explanation_parameters']}}, \"metadata\": {{$.inputs.parameters['explanation_metadata']}}}, \"labels\": {{$.inputs.parameters['labels']}}, \"encryption_spec\": {\"kms_key_name\":\"{{$.inputs.parameters['encryption_spec_key_name']}}\"}}",
-              "--project",
-              "{{$.inputs.parameters['project']}}",
-              "--location",
-              "{{$.inputs.parameters['location']}}",
-              "--gcp_resources",
-              "{{$.outputs.parameters['gcp_resources'].output_file}}",
-              "--executor_input",
-              "{{$}}"
-            ],
-            "command": [
-              "python3",
-              "-u",
-              "-m",
-              "google_cloud_pipeline_components.container.v1.gcp_launcher.launcher"
-            ],
-            "image": "gcr.io/ml-pipeline/google-cloud-pipeline-components:1.0.8"
-          }
-        },
-        "exec-model-batch-predict-3": {
-          "container": {
-            "args": [
-              "--type",
-              "BatchPredictionJob",
-              "--payload",
-              "{\"display_name\": \"{{$.inputs.parameters['job_display_name']}}\",  \"input_config\": {\"instances_format\": \"{{$.inputs.parameters['instances_format']}}\", \"gcs_source\": {\"uris\":{{$.inputs.parameters['gcs_source_uris']}}}, \"bigquery_source\": {\"input_uri\": \"{{$.inputs.parameters['bigquery_source_input_uri']}}\"}}, \"model_parameters\": {{$.inputs.parameters['model_parameters']}}, \"output_config\": {\"predictions_format\": \"{{$.inputs.parameters['predictions_format']}}\", \"gcs_destination\": {\"output_uri_prefix\": \"{{$.inputs.parameters['gcs_destination_output_uri_prefix']}}\"}, \"bigquery_destination\": {\"output_uri\": \"{{$.inputs.parameters['bigquery_destination_output_uri']}}\"}}, \"dedicated_resources\": {\"machine_spec\": {\"machine_type\": \"{{$.inputs.parameters['machine_type']}}\", \"accelerator_type\": \"{{$.inputs.parameters['accelerator_type']}}\", \"accelerator_count\": {{$.inputs.parameters['accelerator_count']}}}, \"starting_replica_count\": {{$.inputs.parameters['starting_replica_count']}}, \"max_replica_count\": {{$.inputs.parameters['max_replica_count']}}}, \"manual_batch_tuning_parameters\": {\"batch_size\": {{$.inputs.parameters['manual_batch_tuning_parameters_batch_size']}}}, \"generate_explanation\": {{$.inputs.parameters['generate_explanation']}}, \"explanation_spec\": {\"parameters\": {{$.inputs.parameters['explanation_parameters']}}, \"metadata\": {{$.inputs.parameters['explanation_metadata']}}}, \"labels\": {{$.inputs.parameters['labels']}}, \"encryption_spec\": {\"kms_key_name\":\"{{$.inputs.parameters['encryption_spec_key_name']}}\"}}",
-              "--project",
-              "{{$.inputs.parameters['project']}}",
-              "--location",
-              "{{$.inputs.parameters['location']}}",
-              "--gcp_resources",
-              "{{$.outputs.parameters['gcp_resources'].output_file}}",
-              "--executor_input",
-              "{{$}}"
-            ],
-            "command": [
-              "python3",
-              "-u",
-              "-m",
-              "google_cloud_pipeline_components.container.v1.gcp_launcher.launcher"
-            ],
-            "image": "gcr.io/ml-pipeline/google-cloud-pipeline-components:1.0.8"
-          }
-        },
-        "exec-model-batch-predict-4": {
-          "container": {
-            "args": [
-              "--type",
-              "BatchPredictionJob",
-              "--payload",
-              "{\"display_name\": \"{{$.inputs.parameters['job_display_name']}}\",  \"input_config\": {\"instances_format\": \"{{$.inputs.parameters['instances_format']}}\", \"gcs_source\": {\"uris\":{{$.inputs.parameters['gcs_source_uris']}}}, \"bigquery_source\": {\"input_uri\": \"{{$.inputs.parameters['bigquery_source_input_uri']}}\"}}, \"model_parameters\": {{$.inputs.parameters['model_parameters']}}, \"output_config\": {\"predictions_format\": \"{{$.inputs.parameters['predictions_format']}}\", \"gcs_destination\": {\"output_uri_prefix\": \"{{$.inputs.parameters['gcs_destination_output_uri_prefix']}}\"}, \"bigquery_destination\": {\"output_uri\": \"{{$.inputs.parameters['bigquery_destination_output_uri']}}\"}}, \"dedicated_resources\": {\"machine_spec\": {\"machine_type\": \"{{$.inputs.parameters['machine_type']}}\", \"accelerator_type\": \"{{$.inputs.parameters['accelerator_type']}}\", \"accelerator_count\": {{$.inputs.parameters['accelerator_count']}}}, \"starting_replica_count\": {{$.inputs.parameters['starting_replica_count']}}, \"max_replica_count\": {{$.inputs.parameters['max_replica_count']}}}, \"manual_batch_tuning_parameters\": {\"batch_size\": {{$.inputs.parameters['manual_batch_tuning_parameters_batch_size']}}}, \"generate_explanation\": {{$.inputs.parameters['generate_explanation']}}, \"explanation_spec\": {\"parameters\": {{$.inputs.parameters['explanation_parameters']}}, \"metadata\": {{$.inputs.parameters['explanation_metadata']}}}, \"labels\": {{$.inputs.parameters['labels']}}, \"encryption_spec\": {\"kms_key_name\":\"{{$.inputs.parameters['encryption_spec_key_name']}}\"}}",
-              "--project",
-=======
               "--setup_file",
               "/setup.py",
               "--json_mode",
               "true",
               "--project_id",
->>>>>>> f85dbe67
               "{{$.inputs.parameters['project']}}",
               "--location",
               "{{$.inputs.parameters['location']}}",
@@ -10630,34 +7277,6 @@
             "image": "gcr.io/ml-pipeline/google-cloud-pipeline-components:1.0.8"
           }
         },
-<<<<<<< HEAD
-        "exec-model-upload-4": {
-          "container": {
-            "args": [
-              "--type",
-              "UploadModel",
-              "--payload",
-              "{\"display_name\": \"{{$.inputs.parameters['display_name']}}\", \"description\": \"{{$.inputs.parameters['description']}}\", \"predict_schemata\": {\"instance_schema_uri\": \"{{$.inputs.parameters['instance_schema_uri']}}\", \"parameters_schema_uri\": \"{{$.inputs.parameters['parameters_schema_uri']}}\", \"prediction_schema_uri\": \"{{$.inputs.parameters['prediction_schema_uri']}}\"}, \"container_spec\": {\"image_uri\": \"{{$.inputs.parameters['serving_container_image_uri']}}\", \"command\": {{$.inputs.parameters['serving_container_command']}}, \"args\": {{$.inputs.parameters['serving_container_args']}}, \"env\": {{$.inputs.parameters['serving_container_environment_variables']}}, \"ports\": {{$.inputs.parameters['serving_container_ports']}}, \"predict_route\": \"{{$.inputs.parameters['serving_container_predict_route']}}\", \"health_route\": \"{{$.inputs.parameters['serving_container_health_route']}}\"}, \"artifact_uri\": \"{{$.inputs.parameters['artifact_uri']}}\", \"explanation_spec\": {\"parameters\": {{$.inputs.parameters['explanation_parameters']}}, \"metadata\": {{$.inputs.parameters['explanation_metadata']}}}, \"encryption_spec\": {\"kms_key_name\":\"{{$.inputs.parameters['encryption_spec_key_name']}}\"}, \"labels\": {{$.inputs.parameters['labels']}}}",
-              "--project",
-              "{{$.inputs.parameters['project']}}",
-              "--location",
-              "{{$.inputs.parameters['location']}}",
-              "--gcp_resources",
-              "{{$.outputs.parameters['gcp_resources'].output_file}}",
-              "--executor_input",
-              "{{$}}"
-            ],
-            "command": [
-              "python3",
-              "-u",
-              "-m",
-              "google_cloud_pipeline_components.container.v1.gcp_launcher.launcher"
-            ],
-            "image": "gcr.io/ml-pipeline/google-cloud-pipeline-components:1.0.8"
-          }
-        },
-=======
->>>>>>> f85dbe67
         "exec-read-input-uri": {
           "container": {
             "args": [
@@ -10915,12 +7534,6 @@
                 },
                 "pipelineparam--export_additional_model_without_custom_ops": {
                   "componentInputParameter": "export_additional_model_without_custom_ops"
-                },
-                "pipelineparam--is_distill": {
-                  "componentInputParameter": "is_distill"
-                },
-                "pipelineparam--is_evaluation": {
-                  "componentInputParameter": "is_evaluation"
                 },
                 "pipelineparam--location": {
                   "componentInputParameter": "location"
@@ -11079,12 +7692,6 @@
           "export_additional_model_without_custom_ops": {
             "type": "STRING"
           },
-          "is_distill": {
-            "type": "STRING"
-          },
-          "is_evaluation": {
-            "type": "STRING"
-          },
           "location": {
             "type": "STRING"
           },
@@ -11265,12 +7872,6 @@
       "export_additional_model_without_custom_ops": {
         "stringValue": "False"
       },
-      "is_distill": {
-        "stringValue": "False"
-      },
-      "is_evaluation": {
-        "stringValue": "False"
-      },
       "optimization_objective_precision_value": {
         "doubleValue": -1.0
       },
