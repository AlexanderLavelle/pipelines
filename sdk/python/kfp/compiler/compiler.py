# Copyright 2021-2022 The Kubeflow Authors
#
# Licensed under the Apache License, Version 2.0 (the "License");
# you may not use this file except in compliance with the License.
# You may obtain a copy of the License at
#
#      http://www.apache.org/licenses/LICENSE-2.0
#
# Unless required by applicable law or agreed to in writing, software
# distributed under the License is distributed on an "AS IS" BASIS,
# WITHOUT WARRANTIES OR CONDITIONS OF ANY KIND, either express or implied.
# See the License for the specific language governing permissions and
# limitations under the License.
"""KFP DSL compiler.

This is an experimental implementation of KFP compiler that compiles KFP
pipeline into Pipeline IR:
https://docs.google.com/document/d/1PUDuSQ8vmeKSBloli53mp7GIvzekaY7sggg6ywy35Dk/
"""
import collections
import inspect
import json
import re
import uuid
from typing import (Any, Callable, Dict, List, Mapping, Optional, Set, Tuple,
                    Union)

<<<<<<< HEAD
import kfp.deprecated as kfp
import yaml
=======
import kfp
>>>>>>> 2c0b3816
from google.protobuf import json_format
from kfp import dsl
from kfp.compiler import pipeline_spec_builder as builder
from kfp.components import component_factory
from kfp.components import for_loop
from kfp.components import pipeline_context
from kfp.components import pipeline_task
from kfp.components import tasks_group
from kfp.components import utils as component_utils
from kfp.components.types import type_utils
from kfp.pipeline_spec import pipeline_spec_pb2

_GroupOrTask = Union[tasks_group.TasksGroup, pipeline_task.PipelineTask]


class Compiler:
    """Experimental DSL compiler that targets the PipelineSpec IR.

    It compiles pipeline function into PipelineSpec json string.
    PipelineSpec is the IR protobuf message that defines a pipeline:
    https://github.com/kubeflow/pipelines/blob/237795539f7b85bac77435e2464367226ee19391/api/v2alpha1/pipeline_spec.proto#L8
    In this initial implementation, we only support components authored through
    Component yaml spec. And we don't support advanced features like conditions,
    static and dynamic loops, etc.

    Example::

        @dsl.pipeline(
          name='name',
          description='description',
        )
        def my_pipeline(a: int = 1, b: str = "default value"):
            ...

        kfp.compiler.Compiler().compile(
            pipeline_func=my_pipeline,
            package_path='path/to/pipeline.json',
        )
    """

    def compile(
        self,
        pipeline_func: Callable[..., Any],
        package_path: str,
        pipeline_name: Optional[str] = None,
        pipeline_parameters: Optional[Mapping[str, Any]] = None,
        type_check: bool = True,
    ) -> None:
        """Compile the given pipeline function into pipeline job json.

        Args:
            pipeline_func: Pipeline function with @dsl.pipeline decorator.
            package_path: The output pipeline spec .yaml file path. For example,
                "~/pipeline_spec.yaml".
            pipeline_name: Optional; the name of the pipeline.
            pipeline_parameters: Optional; the mapping from parameter names to
                values.
            type_check: Optional; whether to enable the type check or not.
                Default is True.
        """
        type_check_old_value = kfp.TYPE_CHECK
        try:
            kfp.TYPE_CHECK = type_check
            pipeline_spec = self._create_pipeline(
                pipeline_func=pipeline_func,
                pipeline_name=pipeline_name,
                pipeline_parameters_override=pipeline_parameters,
            )
            self._write_pipeline_spec_yaml(
                pipeline_spec=pipeline_spec,
                output_path=package_path,
            )
        finally:
            kfp.TYPE_CHECK = type_check_old_value

    def _create_pipeline(
        self,
        pipeline_func: Callable[..., Any],
        pipeline_name: Optional[str] = None,
        pipeline_parameters_override: Optional[Mapping[str, Any]] = None,
    ) -> pipeline_spec_pb2.PipelineSpec:
        """Creates a pipeline instance and constructs the pipeline spec from
        it.

        Args:
            pipeline_func: The pipeline function with @dsl.pipeline decorator.
            pipeline_name: Optional; the name of the pipeline.
            pipeline_parameters_override: Optional; the mapping from parameter
                names to values.

        Returns:
            A PipelineSpec proto representing the compiled pipeline.
        """

        # Create the arg list with no default values and call pipeline function.
        # Assign type information to the PipelineChannel
        pipeline_meta = component_factory.extract_component_interface(
            pipeline_func)
        pipeline_name = pipeline_name or pipeline_meta.name

        pipeline_root = getattr(pipeline_func, 'pipeline_root', None)

        args_list = []
        signature = inspect.signature(pipeline_func)

        for arg_name in signature.parameters:
            arg_type = pipeline_meta.inputs[arg_name].type
            if not type_utils.is_parameter_type(arg_type):
                raise TypeError(
                    'The pipeline argument "{arg_name}" is viewed as an artifact'
                    ' due to its type "{arg_type}". And we currently do not '
                    'support passing artifacts as pipeline inputs. Consider type'
                    ' annotating the argument with a primitive type, such as '
                    '"str", "int", "float", "bool", "dict", and "list".'.format(
                        arg_name=arg_name, arg_type=arg_type))
            args_list.append(
                dsl.PipelineParameterChannel(
                    name=arg_name, channel_type=arg_type))

        with pipeline_context.Pipeline(pipeline_name) as dsl_pipeline:
            pipeline_func(*args_list)

        if not dsl_pipeline.tasks:
            raise ValueError('Task is missing from pipeline.')

        self._validate_exit_handler(dsl_pipeline)

        pipeline_inputs = pipeline_meta.inputs or {}

        # Verify that pipeline_parameters_override contains only input names
        # that match the pipeline inputs definition.
        pipeline_parameters_override = pipeline_parameters_override or {}
        for input_name in pipeline_parameters_override:
            if input_name not in pipeline_inputs:
                raise ValueError(
                    'Pipeline parameter {} does not match any known '
                    'pipeline argument.'.format(input_name))

        # Fill in the default values.
        args_list_with_defaults = [
            dsl.PipelineParameterChannel(
                name=input_name,
                channel_type=input_spec.type,
                value=pipeline_parameters_override.get(input_name) or
                input_spec.default,
            ) for input_name, input_spec in pipeline_inputs.items()
        ]

        # Making the pipeline group name unique to prevent name clashes with
        # templates
        pipeline_group = dsl_pipeline.groups[0]
        pipeline_group.name = uuid.uuid4().hex

        pipeline_spec = self._create_pipeline_spec(
            pipeline_args=args_list_with_defaults,
            pipeline=dsl_pipeline,
        )

        if pipeline_root:
            pipeline_spec.default_pipeline_root = pipeline_root

        return pipeline_spec

    def _write_pipeline_spec_yaml(
        self,
        pipeline_spec: pipeline_spec_pb2.PipelineSpec,
        output_path: str,
    ) -> None:
        """Writes pipeline spec into a YAML file.

        Args:
            pipeline_spec: IR pipeline spec.
            ouput_path: The file path to be written.

        Raises:
            ValueError: if the specified output path doesn't end with a
                .yaml extention.
        """

        if not output_path.endswith(('.yaml', ".yml")):
            raise ValueError(
                'The output path {} should end with ".yaml".'.format(
                    output_path))

        # sort keys=False throughout retains PipelineSpec's order
        json_dict = json.loads(
            json_format.MessageToJson(pipeline_spec, sort_keys=False))
        with open(output_path, 'w') as yaml_file:
            yaml.dump(json_dict, yaml_file, sort_keys=False)

    def _validate_exit_handler(self,
                               pipeline: pipeline_context.Pipeline) -> None:
        """Makes sure there is only one global exit handler.

        This is temporary to be compatible with KFP v1.

        Raises:
            ValueError if there are more than one exit handler.
        """

        def _validate_exit_handler_helper(
            group: tasks_group.TasksGroup,
            exiting_task_names: List[str],
            handler_exists: bool,
        ) -> None:

            if isinstance(group, dsl.ExitHandler):
                if handler_exists or len(exiting_task_names) > 1:
                    raise ValueError(
                        'Only one global exit_handler is allowed and all ops need to be included.'
                    )
                handler_exists = True

            if group.tasks:
                exiting_task_names.extend([x.name for x in group.tasks])

            for group in group.groups:
                _validate_exit_handler_helper(
                    group=group,
                    exiting_task_names=exiting_task_names,
                    handler_exists=handler_exists,
                )

        _validate_exit_handler_helper(
            group=pipeline.groups[0],
            exiting_task_names=[],
            handler_exists=False,
        )

    def _create_pipeline_spec(
        self,
        pipeline_args: List[dsl.PipelineChannel],
        pipeline: pipeline_context.Pipeline,
    ) -> pipeline_spec_pb2.PipelineSpec:
        """Creates a pipeline spec object.

        Args:
            pipeline_args: The list of pipeline input parameters.
            pipeline: The instantiated pipeline object.

        Returns:
            A PipelineSpec proto representing the compiled pipeline.

        Raises:
            ValueError if the argument is of unsupported types.
        """
        self._validate_pipeline_name(pipeline.name)

        deployment_config = pipeline_spec_pb2.PipelineDeploymentConfig()
        pipeline_spec = pipeline_spec_pb2.PipelineSpec()

        pipeline_spec.pipeline_info.name = pipeline.name
        pipeline_spec.sdk_version = 'kfp-{}'.format(kfp.__version__)
        # Schema version 2.1.0 is required for kfp-pipeline-spec>0.1.13
        pipeline_spec.schema_version = '2.1.0'

        pipeline_spec.root.CopyFrom(
            builder.build_component_spec_for_group(
                pipeline_channels=pipeline_args,
                is_root_group=True,
            ))

        root_group = pipeline.groups[0]

        all_groups = self._get_all_groups(root_group)
        group_name_to_group = {group.name: group for group in all_groups}
        task_name_to_parent_groups, group_name_to_parent_groups = (
            self._get_parent_groups(root_group))
        condition_channels = self._get_condition_channels_for_tasks(root_group)
        name_to_for_loop_group = {
            group_name: group
            for group_name, group in group_name_to_group.items()
            if isinstance(group, dsl.ParallelFor)
        }
        inputs = self._get_inputs_for_all_groups(
            pipeline=pipeline,
            pipeline_args=pipeline_args,
            root_group=root_group,
            task_name_to_parent_groups=task_name_to_parent_groups,
            group_name_to_parent_groups=group_name_to_parent_groups,
            condition_channels=condition_channels,
            name_to_for_loop_group=name_to_for_loop_group,
        )
        dependencies = self._get_dependencies(
            pipeline=pipeline,
            root_group=root_group,
            task_name_to_parent_groups=task_name_to_parent_groups,
            group_name_to_parent_groups=group_name_to_parent_groups,
            group_name_to_group=group_name_to_group,
            condition_channels=condition_channels,
        )

        for group in all_groups:
            self._build_spec_by_group(
                pipeline_spec=pipeline_spec,
                deployment_config=deployment_config,
                group=group,
                inputs=inputs,
                dependencies=dependencies,
                rootgroup_name=root_group.name,
                task_name_to_parent_groups=task_name_to_parent_groups,
                group_name_to_parent_groups=group_name_to_parent_groups,
                name_to_for_loop_group=name_to_for_loop_group,
            )

        # TODO: refactor to support multiple exit handler per pipeline.
        if pipeline.groups[0].groups:
            first_group = pipeline.groups[0].groups[0]
            if isinstance(first_group, dsl.ExitHandler):
                exit_task = first_group.exit_task
                exit_task_name = component_utils.sanitize_task_name(
                    exit_task.name)
                exit_handler_group_task_name = component_utils.sanitize_task_name(
                    first_group.name)
                input_parameters_in_current_dag = [
                    input_name for input_name in
                    pipeline_spec.root.input_definitions.parameters
                ]
                exit_task_task_spec = builder.build_task_spec_for_exit_task(
                    task=exit_task,
                    dependent_task=exit_handler_group_task_name,
                    pipeline_inputs=pipeline_spec.root.input_definitions,
                )

                exit_task_component_spec = builder.build_component_spec_for_exit_task(
                    task=exit_task)

                exit_task_container_spec = builder.build_container_spec_for_task(
                    task=exit_task)

                # Add exit task task spec
                pipeline_spec.root.dag.tasks[exit_task_name].CopyFrom(
                    exit_task_task_spec)

                # Add exit task component spec if it does not exist.
                component_name = exit_task_task_spec.component_ref.name
                if component_name not in pipeline_spec.components:
                    pipeline_spec.components[component_name].CopyFrom(
                        exit_task_component_spec)

                # Add exit task container spec if it does not exist.
                executor_label = exit_task_component_spec.executor_label
                if executor_label not in deployment_config.executors:
                    deployment_config.executors[
                        executor_label].container.CopyFrom(
                            exit_task_container_spec)
                    pipeline_spec.deployment_spec.update(
                        json_format.MessageToDict(deployment_config))

        return pipeline_spec

    def _validate_pipeline_name(self, name: str) -> None:
        """Validate pipeline name.

        A valid pipeline name should match ^[a-z0-9][a-z0-9-]{0,127}$.

        Args:
          name: The pipeline name.

        Raises:
          ValueError if the pipeline name doesn't conform to the regular expression.
        """
        pattern = re.compile(r'^[a-z0-9][a-z0-9-]{0,127}$')
        if not pattern.match(name):
            raise ValueError(
                'Invalid pipeline name: %s.\n'
                'Please specify a pipeline name that matches the regular '
                'expression "^[a-z0-9][a-z0-9-]{0,127}$" using '
                '`dsl.pipeline(name=...)` decorator.' % name)

    def _get_all_groups(
        self,
        root_group: tasks_group.TasksGroup,
    ) -> List[tasks_group.TasksGroup]:
        """Gets all groups (not including tasks) in a pipeline.

        Args:
            root_group: The root group of a pipeline.

        Returns:
            A list of all groups in topological order (parent first).
        """
        all_groups = []

        def _get_all_groups_helper(
            group: tasks_group.TasksGroup,
            all_groups: List[tasks_group.TasksGroup],
        ):
            all_groups.append(group)
            for group in group.groups:
                _get_all_groups_helper(group, all_groups)

        _get_all_groups_helper(root_group, all_groups)
        return all_groups

    def _get_parent_groups(
        self,
        root_group: tasks_group.TasksGroup,
    ) -> Tuple[Mapping[str, List[_GroupOrTask]], Mapping[str,
                                                         List[_GroupOrTask]]]:
        """Get parent groups that contain the specified tasks.

        Each pipeline has a root group. Each group has a list of tasks (leaf)
        and groups.
        This function traverse the tree and get ancestor groups for all tasks.

        Args:
            root_group: The root group of a pipeline.

        Returns:
            A tuple. The first item is a mapping of task names to parent groups,
            and second item is a mapping of group names to parent groups.
            A list of parent groups is a list of ancestor groups including the
            task/group itself. The list is sorted in a way that the farthest
            parent group is the first and task/group itself is the last.
        """

        def _get_parent_groups_helper(
            current_groups: List[tasks_group.TasksGroup],
            tasks_to_groups: Dict[str, List[_GroupOrTask]],
            groups_to_groups: Dict[str, List[_GroupOrTask]],
        ) -> None:
            root_group = current_groups[-1]
            for group in root_group.groups:

                groups_to_groups[group.name] = [x.name for x in current_groups
                                               ] + [group.name]
                current_groups.append(group)

                _get_parent_groups_helper(
                    current_groups=current_groups,
                    tasks_to_groups=tasks_to_groups,
                    groups_to_groups=groups_to_groups,
                )
                del current_groups[-1]

            for task in root_group.tasks:
                tasks_to_groups[task.name] = [x.name for x in current_groups
                                             ] + [task.name]

        tasks_to_groups = {}
        groups_to_groups = {}
        current_groups = [root_group]

        _get_parent_groups_helper(
            current_groups=current_groups,
            tasks_to_groups=tasks_to_groups,
            groups_to_groups=groups_to_groups,
        )
        return (tasks_to_groups, groups_to_groups)

    # TODO: do we really need this?
    def _get_condition_channels_for_tasks(
        self,
        root_group: tasks_group.TasksGroup,
    ) -> Mapping[str, Set[dsl.PipelineChannel]]:
        """Gets channels referenced in conditions of tasks' parents.

        Args:
            root_group: The root group of a pipeline.

        Returns:
            A mapping of task name to a set of pipeline channels appeared in its
            parent dsl.Condition groups.
        """
        conditions = collections.defaultdict(set)

        def _get_condition_channels_for_tasks_helper(
            group,
            current_conditions_channels,
        ):
            new_current_conditions_channels = current_conditions_channels
            if isinstance(group, dsl.Condition):
                new_current_conditions_channels = list(
                    current_conditions_channels)
                if isinstance(group.condition.left_operand,
                              dsl.PipelineChannel):
                    new_current_conditions_channels.append(
                        group.condition.left_operand)
                if isinstance(group.condition.right_operand,
                              dsl.PipelineChannel):
                    new_current_conditions_channels.append(
                        group.condition.right_operand)
            for task in group.tasks:
                for channel in new_current_conditions_channels:
                    conditions[task.name].add(channel)
            for group in group.groups:
                _get_condition_channels_for_tasks_helper(
                    group, new_current_conditions_channels)

        _get_condition_channels_for_tasks_helper(root_group, [])
        return conditions

    def _get_inputs_for_all_groups(
        self,
        pipeline: pipeline_context.Pipeline,
        pipeline_args: List[dsl.PipelineChannel],
        root_group: tasks_group.TasksGroup,
        task_name_to_parent_groups: Mapping[str, List[_GroupOrTask]],
        group_name_to_parent_groups: Mapping[str, List[tasks_group.TasksGroup]],
        condition_channels: Mapping[str, Set[dsl.PipelineParameterChannel]],
        name_to_for_loop_group: Mapping[str, dsl.ParallelFor],
    ) -> Mapping[str, List[Tuple[dsl.PipelineChannel, str]]]:
        """Get inputs and outputs of each group and op.

        Args:
            pipeline: The instantiated pipeline object.
            pipeline_args: The list of pipeline function arguments as
                PipelineChannel.
            root_group: The root group of the pipeline.
            task_name_to_parent_groups: The dict of task name to list of parent
                groups.
            group_name_to_parent_groups: The dict of group name to list of
                parent groups.
            condition_channels: The dict of task name to a set of pipeline
                channels referenced by its parent condition groups.
            name_to_for_loop_group: The dict of for loop group name to loop
                group.

        Returns:
            A mapping  with key being the group/task names and values being list
            of tuples (channel, producing_task_name).
            producing_task_name is the name of the task that produces the
            channel. If the channel is a pipeline argument (no producer task),
            then producing_task_name is None.
        """
        inputs = collections.defaultdict(set)

        for task in pipeline.tasks.values():
            # task's inputs and all channels used in conditions for that task are
            # considered.
            task_condition_inputs = list(condition_channels[task.name])

            for channel in task.channel_inputs + task_condition_inputs:

                # If the value is already provided (immediate value), then no
                # need to expose it as input for its parent groups.
                if getattr(channel, 'value', None):
                    continue

                # channels_to_add could be a list of PipelineChannels when loop
                # args are involved. Given a nested loops example as follows:
                #
                #  def my_pipeline(loop_parameter: list):
                #       with dsl.ParallelFor(loop_parameter) as item:
                #           with dsl.ParallelFor(item.p_a) as item_p_a:
                #               print_op(item_p_a.q_a)
                #
                # The print_op takes an input of
                # {{channel:task=;name=loop_parameter-loop-item-subvar-p_a-loop-item-subvar-q_a;}}.
                # Given this, we calculate the list of PipelineChannels potentially
                # needed by across DAG levels as follows:
                #
                # [{{channel:task=;name=loop_parameter-loop-item-subvar-p_a-loop-item-subvar-q_a}},
                #  {{channel:task=;name=loop_parameter-loop-item-subvar-p_a-loop-item}},
                #  {{channel:task=;name=loop_parameter-loop-item-subvar-p_a}},
                #  {{channel:task=;name=loop_parameter-loop-item}},
                #  {{chaenel:task=;name=loop_parameter}}]
                #
                # For the above example, the first loop needs the input of
                # {{channel:task=;name=loop_parameter}},
                # the second loop needs the input of
                # {{channel:task=;name=loop_parameter-loop-item}}
                # and the print_op needs the input of
                # {{channel:task=;name=loop_parameter-loop-item-subvar-p_a-loop-item}}
                #
                # When we traverse a DAG in a top-down direction, we add channels
                # from the end, and pop it out when it's no longer needed by the
                # sub-DAG.
                # When we traverse a DAG in a bottom-up direction, we add
                # channels from the front, and pop it out when it's no longer
                #  needed by the parent DAG.
                channels_to_add = collections.deque()
                channel_to_add = channel

                while isinstance(channel_to_add, (
                        for_loop.LoopArgument,
                        for_loop.LoopArgumentVariable,
                )):
                    channels_to_add.append(channel_to_add)
                    if isinstance(channel_to_add,
                                  for_loop.LoopArgumentVariable):
                        channel_to_add = channel_to_add.loop_argument
                    else:
                        channel_to_add = channel_to_add.items_or_pipeline_channel

                if isinstance(channel_to_add, dsl.PipelineChannel):
                    channels_to_add.append(channel_to_add)

                if channel.task_name:
                    # The PipelineChannel is produced by a task.

                    upstream_task = pipeline.tasks[channel.task_name]
                    upstream_groups, downstream_groups = (
                        self._get_uncommon_ancestors(
                            task_name_to_parent_groups=task_name_to_parent_groups,
                            group_name_to_parent_groups=group_name_to_parent_groups,
                            task1=upstream_task,
                            task2=task,
                        ))

                    for i, group_name in enumerate(downstream_groups):
                        if i == 0:
                            # If it is the first uncommon downstream group, then
                            # the input comes from the first uncommon upstream
                            # group.
                            producer_task = upstream_groups[0]
                        else:
                            # If not the first downstream group, then the input
                            # is passed down from its ancestor groups so the
                            # upstream group is None.
                            producer_task = None

                        inputs[group_name].add(
                            (channels_to_add[-1], producer_task))

                        if group_name in name_to_for_loop_group:
                            loop_group = name_to_for_loop_group[group_name]

                            # Pop out the last elements from channels_to_add if it
                            # is found in the current (loop) DAG. Downstreams
                            # would only need the more specific versions for it.
                            if channels_to_add[
                                    -1].full_name in loop_group.loop_argument.full_name:
                                channels_to_add.pop()
                                if not channels_to_add:
                                    break

                else:
                    # The PipelineChannel is not produced by a task. It's either
                    # a top-level pipeline input, or a constant value to loop
                    # items.

                    # TODO: revisit if this is correct.
                    if getattr(task, 'is_exit_handler', False):
                        continue

                    # For PipelineChannel as a result of constant value used as
                    # loop items, we have to go from bottom-up because the
                    # PipelineChannel can be originated from the middle a DAG,
                    # which is not needed and visible to its parent DAG.
                    if isinstance(
                            channel,
                        (for_loop.LoopArgument, for_loop.LoopArgumentVariable
                        )) and channel.is_with_items_loop_argument:
                        for group_name in task_name_to_parent_groups[
                                task.name][::-1]:

                            inputs[group_name].add((channels_to_add[0], None))
                            if group_name in name_to_for_loop_group:
                                # for example:
                                #   loop_group.loop_argument.name = 'loop-item-param-1'
                                #   channel.name = 'loop-item-param-1-subvar-a'
                                loop_group = name_to_for_loop_group[group_name]

                                if channels_to_add[
                                        0].full_name in loop_group.loop_argument.full_name:
                                    channels_to_add.popleft()
                                    if not channels_to_add:
                                        break
                    else:
                        # For PipelineChannel from pipeline input, go top-down
                        # just like we do for PipelineChannel produced by a task.
                        for group_name in task_name_to_parent_groups[task.name]:

                            inputs[group_name].add((channels_to_add[-1], None))
                            if group_name in name_to_for_loop_group:
                                loop_group = name_to_for_loop_group[group_name]

                                if channels_to_add[
                                        -1].full_name in loop_group.loop_argument.full_name:
                                    channels_to_add.pop()
                                    if not channels_to_add:
                                        break

        return inputs

    def _get_uncommon_ancestors(
        self,
        task_name_to_parent_groups: Mapping[str, List[_GroupOrTask]],
        group_name_to_parent_groups: Mapping[str, List[tasks_group.TasksGroup]],
        task1: _GroupOrTask,
        task2: _GroupOrTask,
    ) -> Tuple[List[_GroupOrTask], List[_GroupOrTask]]:
        """Gets the unique ancestors between two tasks.

        For example, task1's ancestor groups are [root, G1, G2, G3, task1],
        task2's ancestor groups are [root, G1, G4, task2], then it returns a
        tuple ([G2, G3, task1], [G4, task2]).

        Args:
            task_name_to_parent_groups: The dict of task name to list of parent
                groups.
            group_name_tor_parent_groups: The dict of group name to list of
                parent groups.
            task1: One of the two tasks.
            task2: The other task.

        Returns:
            A tuple which are lists of uncommon ancestors for each task.
        """
        if task1.name in task_name_to_parent_groups:
            task1_groups = task_name_to_parent_groups[task1.name]
        elif task1.name in group_name_to_parent_groups:
            task1_groups = group_name_to_parent_groups[task1.name]
        else:
            raise ValueError(task1.name + ' does not exist.')

        if task2.name in task_name_to_parent_groups:
            task2_groups = task_name_to_parent_groups[task2.name]
        elif task2.name in group_name_to_parent_groups:
            task2_groups = group_name_to_parent_groups[task2.name]
        else:
            raise ValueError(task2.name + ' does not exist.')

        both_groups = [task1_groups, task2_groups]
        common_groups_len = sum(
            1 for x in zip(*both_groups) if x == (x[0],) * len(x))
        group1 = task1_groups[common_groups_len:]
        group2 = task2_groups[common_groups_len:]
        return (group1, group2)

    def _get_dependencies(
        self,
        pipeline: pipeline_context.Pipeline,
        root_group: tasks_group.TasksGroup,
        task_name_to_parent_groups: Mapping[str, List[_GroupOrTask]],
        group_name_to_parent_groups: Mapping[str, List[tasks_group.TasksGroup]],
        group_name_to_group: Mapping[str, tasks_group.TasksGroup],
        condition_channels: Dict[str, dsl.PipelineChannel],
    ) -> Mapping[str, List[_GroupOrTask]]:
        """Gets dependent groups and tasks for all tasks and groups.

        Args:
            pipeline: The instantiated pipeline object.
            root_group: The root group of the pipeline.
            task_name_to_parent_groups: The dict of task name to list of parent
                groups.
            group_name_to_parent_groups: The dict of group name to list of
                parent groups.
            group_name_to_group: The dict of group name to group.
            condition_channels: The dict of task name to a set of pipeline
                channels referenced by its parent condition groups.

        Returns:
            A Mapping where key is group/task name, value is a list of dependent
            groups/tasks. The dependencies are calculated in the following way:
            if task2 depends on task1, and their ancestors are
            [root, G1, G2, task1] and [root, G1, G3, G4, task2], then G3 is
            dependent on G2. Basically dependency only exists in the first
            uncommon ancesters in their ancesters chain. Only sibling
            groups/tasks can have dependencies.

        Raises:
            RuntimeError: if a task depends on a task inside a condition or loop
                group.
        """
        dependencies = collections.defaultdict(set)
        for task in pipeline.tasks.values():
            upstream_task_names = set()
            task_condition_inputs = list(condition_channels[task.name])
            for channel in task.channel_inputs + task_condition_inputs:
                if channel.task_name:
                    upstream_task_names.add(channel.task_name)
            upstream_task_names |= set(task.dependent_tasks)

            for upstream_task_name in upstream_task_names:
                # the dependent op could be either a BaseOp or an opsgroup
                if upstream_task_name in pipeline.tasks:
                    upstream_task = pipeline.tasks[upstream_task_name]
                elif upstream_task_name in group_name_to_group:
                    upstream_task = group_name_to_group[upstream_task_name]
                else:
                    raise ValueError(
                        f'Compiler cannot find task: {upstream_task_name}.')

                upstream_groups, downstream_groups = self._get_uncommon_ancestors(
                    task_name_to_parent_groups=task_name_to_parent_groups,
                    group_name_to_parent_groups=group_name_to_parent_groups,
                    task1=upstream_task,
                    task2=task,
                )

                # If a task depends on a condition group or a loop group, it
                # must explicitly dependent on a task inside the group. This
                # should not be allowed, because it leads to ambiguous
                # expectations for runtime behaviors.
                dependent_group = group_name_to_group.get(
                    upstream_groups[0], None)
                if isinstance(dependent_group,
                              (tasks_group.Condition, tasks_group.ParallelFor)):
                    raise RuntimeError(
                        f'Task {task.name} cannot dependent on any task inside'
                        f' the group: {upstream_groups[0]}.')

                dependencies[downstream_groups[0]].add(upstream_groups[0])

        return dependencies

    def _build_spec_by_group(
        self,
        pipeline_spec: pipeline_spec_pb2.PipelineSpec,
        deployment_config: pipeline_spec_pb2.PipelineDeploymentConfig,
        group: tasks_group.TasksGroup,
        inputs: Mapping[str, List[Tuple[dsl.PipelineChannel, str]]],
        dependencies: Dict[str, List[_GroupOrTask]],
        rootgroup_name: str,
        task_name_to_parent_groups: Mapping[str, List[_GroupOrTask]],
        group_name_to_parent_groups: Mapping[str, List[tasks_group.TasksGroup]],
        name_to_for_loop_group: Mapping[str, dsl.ParallelFor],
    ) -> None:
        """Generates IR spec given a TasksGroup.

        Args:
            pipeline_spec: The pipeline_spec to update in place.
            deployment_config: The deployment_config to hold all executors. The
                spec is updated in place.
            group: The TasksGroup to generate spec for.
            inputs: The inputs dictionary. The keys are group/task names and the
                values are lists of tuples (channel, producing_task_name).
            dependencies: The group dependencies dictionary. The keys are group
                or task names, and the values are lists of dependent groups or
                tasks.
            rootgroup_name: The name of the group root. Used to determine whether
                the component spec for the current group should be the root dag.
            task_name_to_parent_groups: The dict of task name to parent groups.
                Key is task name. Value is a list of ancestor groups including
                the task itself. The list of a given task is sorted in a way that
                the farthest group is the first and the task itself is the last.
            group_name_to_parent_groups: The dict of group name to parent groups.
                Key is the group name. Value is a list of ancestor groups
                including the group itself. The list of a given group is sorted
                in a way that the farthest group is the first and the group
                itself is the last.
            name_to_for_loop_group: The dict of for loop group name to loop
                group.
        """
        group_component_name = component_utils.sanitize_component_name(
            group.name)

        if group.name == rootgroup_name:
            group_component_spec = pipeline_spec.root
        else:
            group_component_spec = pipeline_spec.components[
                group_component_name]

        task_name_to_task_spec = {}
        task_name_to_component_spec = {}

        # Generate task specs and component specs for the dag.
        subgroups = group.groups + group.tasks
        for subgroup in subgroups:

            subgroup_inputs = inputs.get(subgroup.name, [])
            subgroup_channels = [channel for channel, _ in subgroup_inputs]

            subgroup_component_name = (
                component_utils.sanitize_component_name(subgroup.name))

            tasks_in_current_dag = [
                component_utils.sanitize_task_name(subgroup.name)
                for subgroup in subgroups
            ]
            input_parameters_in_current_dag = [
                input_name for input_name in
                group_component_spec.input_definitions.parameters
            ]
            input_artifacts_in_current_dag = [
                input_name for input_name in
                group_component_spec.input_definitions.artifacts
            ]
            is_parent_component_root = (
                group_component_spec == pipeline_spec.root)

            if isinstance(subgroup, pipeline_task.PipelineTask):

                subgroup_task_spec = builder.build_task_spec_for_task(
                    task=subgroup,
                    parent_component_inputs=group_component_spec
                    .input_definitions,
                    tasks_in_current_dag=tasks_in_current_dag,
                    input_parameters_in_current_dag=input_parameters_in_current_dag,
                    input_artifacts_in_current_dag=input_artifacts_in_current_dag,
                )
                task_name_to_task_spec[subgroup.name] = subgroup_task_spec

                subgroup_component_spec = builder.build_component_spec_for_task(
                    task=subgroup)
                task_name_to_component_spec[
                    subgroup.name] = subgroup_component_spec

                executor_label = subgroup_component_spec.executor_label

                if executor_label not in deployment_config.executors:
                    if subgroup.container_spec is not None:
                        subgroup_container_spec = builder.build_container_spec_for_task(
                            task=subgroup)
                        deployment_config.executors[
                            executor_label].container.CopyFrom(
                                subgroup_container_spec)
                    elif subgroup.importer_spec is not None:
                        subgroup_importer_spec = builder.build_importer_spec_for_task(
                            task=subgroup)
                        deployment_config.executors[
                            executor_label].importer.CopyFrom(
                                subgroup_importer_spec)
            elif isinstance(subgroup, dsl.ParallelFor):

                # "Punch the hole", adding additional inputs (other than loop
                # arguments which will be handled separately) needed by its
                # subgroups or tasks.
                loop_subgroup_channels = []

                for channel in subgroup_channels:
                    # Skip 'withItems' loop arguments if it's from an inner loop.
                    if isinstance(
                            channel,
                        (for_loop.LoopArgument, for_loop.LoopArgumentVariable
                        )) and channel.is_with_items_loop_argument:
                        withitems_loop_arg_found_in_self_or_upstream = False
                        for group_name in group_name_to_parent_groups[
                                subgroup.name][::-1]:
                            if group_name in name_to_for_loop_group:
                                loop_group = name_to_for_loop_group[group_name]
                                if channel.name in loop_group.loop_argument.name:
                                    withitems_loop_arg_found_in_self_or_upstream = True
                                    break
                        if not withitems_loop_arg_found_in_self_or_upstream:
                            continue
                    loop_subgroup_channels.append(channel)

                if subgroup.items_is_pipeline_channel:
                    # This loop_argument is based on a pipeline channel, i.e.,
                    # rather than a static list, it is either the output of
                    # another task or an input as global pipeline parameters.
                    loop_subgroup_channels.append(
                        subgroup.loop_argument.items_or_pipeline_channel)

                loop_subgroup_channels.append(subgroup.loop_argument)

                subgroup_component_spec = builder.build_component_spec_for_group(
                    pipeline_channels=loop_subgroup_channels,
                    is_root_group=False,
                )

                subgroup_task_spec = builder.build_task_spec_for_group(
                    group=subgroup,
                    pipeline_channels=loop_subgroup_channels,
                    tasks_in_current_dag=tasks_in_current_dag,
                    is_parent_component_root=is_parent_component_root,
                )

            elif isinstance(subgroup, dsl.Condition):

                # "Punch the hole", adding inputs needed by its subgroups or
                # tasks.
                condition_subgroup_channels = list(subgroup_channels)
                for operand in [
                        subgroup.condition.left_operand,
                        subgroup.condition.right_operand,
                ]:
                    if isinstance(operand, dsl.PipelineChannel):
                        condition_subgroup_channels.append(operand)

                subgroup_component_spec = builder.build_component_spec_for_group(
                    pipeline_channels=condition_subgroup_channels,
                    is_root_group=False,
                )

                subgroup_task_spec = builder.build_task_spec_for_group(
                    group=subgroup,
                    pipeline_channels=condition_subgroup_channels,
                    tasks_in_current_dag=tasks_in_current_dag,
                    is_parent_component_root=is_parent_component_root,
                )

            elif isinstance(subgroup, dsl.ExitHandler):

                subgroup_component_spec = builder.build_component_spec_for_group(
                    pipeline_channels=subgroup_channels,
                    is_root_group=False,
                )

                subgroup_task_spec = builder.build_task_spec_for_group(
                    group=subgroup,
                    pipeline_channels=subgroup_channels,
                    tasks_in_current_dag=tasks_in_current_dag,
                    is_parent_component_root=is_parent_component_root,
                )

            else:
                raise RuntimeError(
                    f'Unexpected task/group type: Got {subgroup} of type '
                    f'{type(subgroup)}.')

            # Generate dependencies section for this task.
            if dependencies.get(subgroup.name, None):
                group_dependencies = list(dependencies[subgroup.name])
                group_dependencies.sort()
                subgroup_task_spec.dependent_tasks.extend([
                    component_utils.sanitize_task_name(dep)
                    for dep in group_dependencies
                ])

            # Add component spec if not exists
            if subgroup_component_name not in pipeline_spec.components:
                pipeline_spec.components[subgroup_component_name].CopyFrom(
                    subgroup_component_spec)

            # Add task spec
            group_component_spec.dag.tasks[subgroup.name].CopyFrom(
                subgroup_task_spec)

        pipeline_spec.deployment_spec.update(
            json_format.MessageToDict(deployment_config))

        # Surface metrics outputs to the top.
        builder.populate_metrics_in_dag_outputs(
            tasks=group.tasks,
            task_name_to_parent_groups=task_name_to_parent_groups,
            task_name_to_task_spec=task_name_to_task_spec,
            task_name_to_component_spec=task_name_to_component_spec,
            pipeline_spec=pipeline_spec,
        )<|MERGE_RESOLUTION|>--- conflicted
+++ resolved
@@ -25,12 +25,8 @@
 from typing import (Any, Callable, Dict, List, Mapping, Optional, Set, Tuple,
                     Union)
 
-<<<<<<< HEAD
-import kfp.deprecated as kfp
+import kfp
 import yaml
-=======
-import kfp
->>>>>>> 2c0b3816
 from google.protobuf import json_format
 from kfp import dsl
 from kfp.compiler import pipeline_spec_builder as builder
