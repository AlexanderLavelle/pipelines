--- conflicted
+++ resolved
@@ -1496,7 +1496,409 @@
             .default_value.bool_value, True)
 
 
-<<<<<<< HEAD
+# helper component defintions for the ValidLegalTopologies tests
+@dsl.component
+def print_op(message: str):
+    print(message)
+
+
+@dsl.component
+def return_1() -> int:
+    return 1
+
+
+@dsl.component
+def args_generator_op() -> List[Dict[str, str]]:
+    return [{'A_a': '1', 'B_b': '2'}, {'A_a': '10', 'B_b': '20'}]
+
+
+class TestValidLegalTopologies(unittest.TestCase):
+
+    def test_inside_of_root_group_permitted(self):
+
+        @dsl.pipeline()
+        def my_pipeline():
+            return_1_task = return_1()
+
+            one = print_op(message='1')
+            two = print_op(message='2')
+            three = print_op(message=str(return_1_task.output))
+
+        with tempfile.TemporaryDirectory() as tempdir:
+            package_path = os.path.join(tempdir, 'pipeline.yaml')
+            compiler.Compiler().compile(
+                pipeline_func=my_pipeline, package_path=package_path)
+
+    def test_upstream_inside_deeper_condition_blocked(self):
+
+        with self.assertRaisesRegex(
+                RuntimeError,
+                r'Tasks cannot depend on an upstream task inside'):
+
+            @dsl.pipeline()
+            def my_pipeline():
+                return_1_task = return_1()
+
+                one = print_op(message='1')
+                with dsl.Condition(return_1_task.output == 1):
+                    two = print_op(message='2')
+
+                three = print_op(message='3').after(two)
+
+            with tempfile.TemporaryDirectory() as tempdir:
+                package_path = os.path.join(tempdir, 'pipeline.yaml')
+                compiler.Compiler().compile(
+                    pipeline_func=my_pipeline, package_path=package_path)
+
+    def test_upstream_in_the_same_condition_permitted(self):
+
+        @dsl.pipeline()
+        def my_pipeline():
+            return_1_task = return_1()
+
+            with dsl.Condition(return_1_task.output == 1):
+                one = return_1()
+                two = print_op(message='2')
+                three = print_op(message=str(one.output))
+
+        with tempfile.TemporaryDirectory() as tempdir:
+            package_path = os.path.join(tempdir, 'pipeline.yaml')
+            compiler.Compiler().compile(
+                pipeline_func=my_pipeline, package_path=package_path)
+
+    def test_downstream_inside_deeper_condition_permitted(self):
+
+        @dsl.pipeline()
+        def my_pipeline():
+            return_1_task = return_1()
+
+            one = print_op(message='1')
+            with dsl.Condition(return_1_task.output == 1):
+                two = print_op(message='2')
+                three = print_op(message='3').after(one)
+
+        with tempfile.TemporaryDirectory() as tempdir:
+            package_path = os.path.join(tempdir, 'pipeline.yaml')
+            compiler.Compiler().compile(
+                pipeline_func=my_pipeline, package_path=package_path)
+
+    def test_downstream_and_upstream_in_different_condition_on_same_level_blocked(
+            self):
+
+        with self.assertRaisesRegex(
+                RuntimeError,
+                r'Tasks cannot depend on an upstream task inside'):
+
+            @dsl.pipeline()
+            def my_pipeline():
+                return_1_task = return_1()
+
+                one = print_op(message='1')
+                with dsl.Condition(return_1_task.output == 1):
+                    two = print_op(message='2')
+
+                with dsl.Condition(return_1_task.output == 1):
+                    three = print_op(message='3').after(two)
+
+            with tempfile.TemporaryDirectory() as tempdir:
+                package_path = os.path.join(tempdir, 'pipeline.yaml')
+                compiler.Compiler().compile(
+                    pipeline_func=my_pipeline, package_path=package_path)
+
+    def test_downstream_inside_deeper_nested_condition_permitted(self):
+
+        @dsl.pipeline()
+        def my_pipeline():
+            return_1_task = return_1()
+            return_1_task2 = return_1()
+
+            with dsl.Condition(return_1_task.output == 1):
+                one = return_1()
+                with dsl.Condition(return_1_task2.output == 1):
+                    two = print_op(message='2')
+                    three = print_op(message=str(one.output))
+
+        with tempfile.TemporaryDirectory() as tempdir:
+            package_path = os.path.join(tempdir, 'pipeline.yaml')
+            compiler.Compiler().compile(
+                pipeline_func=my_pipeline, package_path=package_path)
+
+    def test_upstream_inside_deeper_nested_condition_blocked(self):
+
+        with self.assertRaisesRegex(
+                RuntimeError,
+                r'Tasks cannot depend on an upstream task inside'):
+
+            @dsl.pipeline()
+            def my_pipeline():
+                return_1_task = return_1()
+
+                with dsl.Condition(return_1_task.output == 1):
+                    one = print_op(message='1')
+                    with dsl.Condition(return_1_task.output == 1):
+                        two = print_op(message='2')
+                    three = print_op(message='3').after(two)
+
+            with tempfile.TemporaryDirectory() as tempdir:
+                package_path = os.path.join(tempdir, 'pipeline.yaml')
+                compiler.Compiler().compile(
+                    pipeline_func=my_pipeline, package_path=package_path)
+
+    def test_upstream_in_same_for_loop_with_downstream_permitted(self):
+
+        @dsl.pipeline()
+        def my_pipeline():
+            args_generator = args_generator_op()
+
+            with dsl.ParallelFor(args_generator.output):
+                one = print_op(message='1')
+                two = print_op(message='3').after(one)
+
+        with tempfile.TemporaryDirectory() as tempdir:
+            package_path = os.path.join(tempdir, 'pipeline.yaml')
+            compiler.Compiler().compile(
+                pipeline_func=my_pipeline, package_path=package_path)
+
+    def test_downstream_not_in_same_for_loop_with_upstream_blocked(self):
+
+        with self.assertRaisesRegex(
+                RuntimeError,
+                r'Tasks cannot depend on an upstream task inside'):
+
+            @dsl.pipeline()
+            def my_pipeline():
+                args_generator = args_generator_op()
+
+                with dsl.ParallelFor(args_generator.output):
+                    one = print_op(message='1')
+                two = print_op(message='3').after(one)
+
+            with tempfile.TemporaryDirectory() as tempdir:
+                package_path = os.path.join(tempdir, 'pipeline.yaml')
+                compiler.Compiler().compile(
+                    pipeline_func=my_pipeline, package_path=package_path)
+
+    def test_downstream_not_in_same_for_loop_with_upstream_seperate_blocked(
+            self):
+
+        with self.assertRaisesRegex(
+                RuntimeError,
+                r'Tasks cannot depend on an upstream task inside'):
+
+            @dsl.pipeline()
+            def my_pipeline():
+                args_generator = args_generator_op()
+
+                with dsl.ParallelFor(args_generator.output):
+                    one = print_op(message='1')
+
+                with dsl.ParallelFor(args_generator.output):
+                    two = print_op(message='3').after(one)
+
+            with tempfile.TemporaryDirectory() as tempdir:
+                package_path = os.path.join(tempdir, 'pipeline.yaml')
+                compiler.Compiler().compile(
+                    pipeline_func=my_pipeline, package_path=package_path)
+
+    def test_downstream_not_in_same_for_loop_with_upstream_nested_blocked(self):
+
+        with self.assertRaisesRegex(
+                RuntimeError,
+                r'Downstream tasks in a nested ParallelFor group cannot depend on an upstream task in a shallower ParallelFor group.'
+        ):
+
+            @dsl.pipeline()
+            def my_pipeline():
+                args_generator = args_generator_op()
+
+                with dsl.ParallelFor(args_generator.output):
+                    one = print_op(message='1')
+
+                    with dsl.ParallelFor(args_generator.output):
+                        two = print_op(message='3').after(one)
+
+            with tempfile.TemporaryDirectory() as tempdir:
+                package_path = os.path.join(tempdir, 'pipeline.yaml')
+                compiler.Compiler().compile(
+                    pipeline_func=my_pipeline, package_path=package_path)
+
+    def test_downstream_in_condition_nested_in_a_for_loop(self):
+
+        @dsl.pipeline()
+        def my_pipeline():
+            return_1_task = return_1()
+
+            with dsl.ParallelFor([1, 2, 3]):
+                one = print_op(message='1')
+                with dsl.Condition(return_1_task.output == 1):
+                    two = print_op(message='2').after(one)
+
+        with tempfile.TemporaryDirectory() as tempdir:
+            package_path = os.path.join(tempdir, 'pipeline.yaml')
+            compiler.Compiler().compile(
+                pipeline_func=my_pipeline, package_path=package_path)
+
+    def test_downstream_in_a_for_loop_nested_in_a_condition(self):
+
+        @dsl.pipeline()
+        def my_pipeline():
+            return_1_task = return_1()
+
+            with dsl.Condition(return_1_task.output == 1):
+                one = print_op(message='1')
+                with dsl.ParallelFor([1, 2, 3]):
+                    two = print_op(message='2').after(one)
+
+        with tempfile.TemporaryDirectory() as tempdir:
+            package_path = os.path.join(tempdir, 'pipeline.yaml')
+            compiler.Compiler().compile(
+                pipeline_func=my_pipeline, package_path=package_path)
+
+    def test_downstream_in_a_nested_for_loop_not_related_to_upstream(self):
+
+        @dsl.pipeline()
+        def my_pipeline():
+            return_1_task = return_1()
+
+            with dsl.ParallelFor([1, 2, 3]):
+                one = print_op(message='1')
+                with dsl.ParallelFor([1, 2, 3]):
+                    two = print_op(message='2').after(return_1_task)
+
+        with tempfile.TemporaryDirectory() as tempdir:
+            package_path = os.path.join(tempdir, 'pipeline.yaml')
+            compiler.Compiler().compile(
+                pipeline_func=my_pipeline, package_path=package_path)
+
+
+class TestCannotUseAfterCrossDAG(unittest.TestCase):
+
+    def test_inner_task_prevented(self):
+        with self.assertRaisesRegex(RuntimeError, r'Task'):
+
+            @dsl.component
+            def print_op(message: str):
+                print(message)
+
+            @dsl.pipeline(name='pipeline-with-multiple-exit-handlers')
+            def my_pipeline():
+                first_exit_task = print_op(message='First exit task.')
+
+                with dsl.ExitHandler(first_exit_task):
+                    first_print_op = print_op(
+                        message='Inside first exit handler.')
+
+                second_exit_task = print_op(message='Second exit task.')
+                with dsl.ExitHandler(second_exit_task):
+                    print_op(message='Inside second exit handler.').after(
+                        first_print_op)
+
+            with tempfile.TemporaryDirectory() as tempdir:
+                package_path = os.path.join(tempdir, 'pipeline.yaml')
+                compiler.Compiler().compile(
+                    pipeline_func=my_pipeline, package_path=package_path)
+
+    def test_exit_handler_task_prevented(self):
+        with self.assertRaisesRegex(RuntimeError, r'Task'):
+
+            @dsl.component
+            def print_op(message: str):
+                print(message)
+
+            @dsl.pipeline(name='pipeline-with-multiple-exit-handlers')
+            def my_pipeline():
+                first_exit_task = print_op(message='First exit task.')
+
+                with dsl.ExitHandler(first_exit_task):
+                    first_print_op = print_op(
+                        message='Inside first exit handler.')
+
+                second_exit_task = print_op(message='Second exit task.')
+                with dsl.ExitHandler(second_exit_task):
+                    x = print_op(message='Inside second exit handler.')
+                    x.after(first_print_op)
+
+            with tempfile.TemporaryDirectory() as tempdir:
+                package_path = os.path.join(tempdir, 'pipeline.yaml')
+                compiler.Compiler().compile(
+                    pipeline_func=my_pipeline, package_path=package_path)
+
+    def test_within_same_exit_handler_permitted(self):
+
+        @dsl.component
+        def print_op(message: str):
+            print(message)
+
+        @dsl.pipeline(name='pipeline-with-multiple-exit-handlers')
+        def my_pipeline():
+            first_exit_task = print_op(message='First exit task.')
+
+            with dsl.ExitHandler(first_exit_task):
+                first_print_op = print_op(
+                    message='First task inside first exit handler.')
+                second_print_op = print_op(
+                    message='Second task inside first exit handler.').after(
+                        first_print_op)
+
+            second_exit_task = print_op(message='Second exit task.')
+            with dsl.ExitHandler(second_exit_task):
+                print_op(message='Inside second exit handler.')
+
+        with tempfile.TemporaryDirectory() as tempdir:
+            package_path = os.path.join(tempdir, 'pipeline.yaml')
+            compiler.Compiler().compile(
+                pipeline_func=my_pipeline, package_path=package_path)
+
+    def test_outside_of_condition_blocked(self):
+        with self.assertRaisesRegex(RuntimeError, r'Task'):
+
+            @dsl.component
+            def print_op(message: str):
+                print(message)
+
+            @dsl.component
+            def return_1() -> int:
+                return 1
+
+            @dsl.pipeline(name='pipeline-with-multiple-exit-handlers')
+            def my_pipeline():
+                return_1_task = return_1()
+
+                with dsl.Condition(return_1_task.output == 1):
+                    one = print_op(message='1')
+                    two = print_op(message='2')
+                three = print_op(message='3').after(one)
+
+            with tempfile.TemporaryDirectory() as tempdir:
+                package_path = os.path.join(tempdir, 'pipeline.yaml')
+                compiler.Compiler().compile(
+                    pipeline_func=my_pipeline, package_path=package_path)
+
+    def test_inside_of_condition_permitted(self):
+
+        @dsl.component
+        def print_op(message: str):
+            print(message)
+
+        @dsl.component
+        def return_1() -> int:
+            return 1
+
+        @dsl.pipeline(name='pipeline-with-multiple-exit-handlers')
+        def my_pipeline():
+            return_1_task = return_1()
+
+            with dsl.Condition(return_1_task.output == '1'):
+                one = print_op(message='1')
+                two = print_op(message='2').after(one)
+            three = print_op(message='3')
+
+        with tempfile.TemporaryDirectory() as tempdir:
+            package_path = os.path.join(tempdir, 'pipeline.yaml')
+            compiler.Compiler().compile(
+                pipeline_func=my_pipeline, package_path=package_path)
+
+
 class TestYamlComments(unittest.TestCase):
 
     def test_comments_include_inputs_and_outputs_and_pipeline_name(self):
@@ -1817,7 +2219,6 @@
                 sample_input1: bool = True,
                 sample_input2: str = 'string') -> str:
             """docstring short description.
-
             docstring long description. docstring long description.
             """
             op1 = identity(string=sample_input2, model=sample_input1)
@@ -1846,7 +2247,6 @@
                 sample_input2: str = 'string') -> str:
             """
             docstring long description.
-
             docstring long description.
             docstring long description.
             """
@@ -1881,7 +2281,6 @@
         def my_pipeline(sample_input1: bool = True,
                         sample_input2: str = 'string') -> str:
             """docstring short description.
-
             docstring long description.
             docstring long description.
             """
@@ -1921,410 +2320,5 @@
         self.assertIn(predicted_comment, reloaded_yaml_content)
 
 
-=======
->>>>>>> b166c187
-# helper component defintions for the ValidLegalTopologies tests
-@dsl.component
-def print_op(message: str):
-    print(message)
-
-
-@dsl.component
-def return_1() -> int:
-    return 1
-
-
-@dsl.component
-def args_generator_op() -> List[Dict[str, str]]:
-    return [{'A_a': '1', 'B_b': '2'}, {'A_a': '10', 'B_b': '20'}]
-
-
-class TestValidLegalTopologies(unittest.TestCase):
-
-    def test_inside_of_root_group_permitted(self):
-
-        @dsl.pipeline()
-        def my_pipeline():
-            return_1_task = return_1()
-
-            one = print_op(message='1')
-            two = print_op(message='2')
-            three = print_op(message=str(return_1_task.output))
-
-        with tempfile.TemporaryDirectory() as tempdir:
-            package_path = os.path.join(tempdir, 'pipeline.yaml')
-            compiler.Compiler().compile(
-                pipeline_func=my_pipeline, package_path=package_path)
-
-    def test_upstream_inside_deeper_condition_blocked(self):
-
-        with self.assertRaisesRegex(
-                RuntimeError,
-                r'Tasks cannot depend on an upstream task inside'):
-
-            @dsl.pipeline()
-            def my_pipeline():
-                return_1_task = return_1()
-
-                one = print_op(message='1')
-                with dsl.Condition(return_1_task.output == 1):
-                    two = print_op(message='2')
-
-                three = print_op(message='3').after(two)
-
-            with tempfile.TemporaryDirectory() as tempdir:
-                package_path = os.path.join(tempdir, 'pipeline.yaml')
-                compiler.Compiler().compile(
-                    pipeline_func=my_pipeline, package_path=package_path)
-
-    def test_upstream_in_the_same_condition_permitted(self):
-
-        @dsl.pipeline()
-        def my_pipeline():
-            return_1_task = return_1()
-
-            with dsl.Condition(return_1_task.output == 1):
-                one = return_1()
-                two = print_op(message='2')
-                three = print_op(message=str(one.output))
-
-        with tempfile.TemporaryDirectory() as tempdir:
-            package_path = os.path.join(tempdir, 'pipeline.yaml')
-            compiler.Compiler().compile(
-                pipeline_func=my_pipeline, package_path=package_path)
-
-    def test_downstream_inside_deeper_condition_permitted(self):
-
-        @dsl.pipeline()
-        def my_pipeline():
-            return_1_task = return_1()
-
-            one = print_op(message='1')
-            with dsl.Condition(return_1_task.output == 1):
-                two = print_op(message='2')
-                three = print_op(message='3').after(one)
-
-        with tempfile.TemporaryDirectory() as tempdir:
-            package_path = os.path.join(tempdir, 'pipeline.yaml')
-            compiler.Compiler().compile(
-                pipeline_func=my_pipeline, package_path=package_path)
-
-    def test_downstream_and_upstream_in_different_condition_on_same_level_blocked(
-            self):
-
-        with self.assertRaisesRegex(
-                RuntimeError,
-                r'Tasks cannot depend on an upstream task inside'):
-
-            @dsl.pipeline()
-            def my_pipeline():
-                return_1_task = return_1()
-
-                one = print_op(message='1')
-                with dsl.Condition(return_1_task.output == 1):
-                    two = print_op(message='2')
-
-                with dsl.Condition(return_1_task.output == 1):
-                    three = print_op(message='3').after(two)
-
-            with tempfile.TemporaryDirectory() as tempdir:
-                package_path = os.path.join(tempdir, 'pipeline.yaml')
-                compiler.Compiler().compile(
-                    pipeline_func=my_pipeline, package_path=package_path)
-
-    def test_downstream_inside_deeper_nested_condition_permitted(self):
-
-        @dsl.pipeline()
-        def my_pipeline():
-            return_1_task = return_1()
-            return_1_task2 = return_1()
-
-            with dsl.Condition(return_1_task.output == 1):
-                one = return_1()
-                with dsl.Condition(return_1_task2.output == 1):
-                    two = print_op(message='2')
-                    three = print_op(message=str(one.output))
-
-        with tempfile.TemporaryDirectory() as tempdir:
-            package_path = os.path.join(tempdir, 'pipeline.yaml')
-            compiler.Compiler().compile(
-                pipeline_func=my_pipeline, package_path=package_path)
-
-    def test_upstream_inside_deeper_nested_condition_blocked(self):
-
-        with self.assertRaisesRegex(
-                RuntimeError,
-                r'Tasks cannot depend on an upstream task inside'):
-
-            @dsl.pipeline()
-            def my_pipeline():
-                return_1_task = return_1()
-
-                with dsl.Condition(return_1_task.output == 1):
-                    one = print_op(message='1')
-                    with dsl.Condition(return_1_task.output == 1):
-                        two = print_op(message='2')
-                    three = print_op(message='3').after(two)
-
-            with tempfile.TemporaryDirectory() as tempdir:
-                package_path = os.path.join(tempdir, 'pipeline.yaml')
-                compiler.Compiler().compile(
-                    pipeline_func=my_pipeline, package_path=package_path)
-
-    def test_upstream_in_same_for_loop_with_downstream_permitted(self):
-
-        @dsl.pipeline()
-        def my_pipeline():
-            args_generator = args_generator_op()
-
-            with dsl.ParallelFor(args_generator.output):
-                one = print_op(message='1')
-                two = print_op(message='3').after(one)
-
-        with tempfile.TemporaryDirectory() as tempdir:
-            package_path = os.path.join(tempdir, 'pipeline.yaml')
-            compiler.Compiler().compile(
-                pipeline_func=my_pipeline, package_path=package_path)
-
-    def test_downstream_not_in_same_for_loop_with_upstream_blocked(self):
-
-        with self.assertRaisesRegex(
-                RuntimeError,
-                r'Tasks cannot depend on an upstream task inside'):
-
-            @dsl.pipeline()
-            def my_pipeline():
-                args_generator = args_generator_op()
-
-                with dsl.ParallelFor(args_generator.output):
-                    one = print_op(message='1')
-                two = print_op(message='3').after(one)
-
-            with tempfile.TemporaryDirectory() as tempdir:
-                package_path = os.path.join(tempdir, 'pipeline.yaml')
-                compiler.Compiler().compile(
-                    pipeline_func=my_pipeline, package_path=package_path)
-
-    def test_downstream_not_in_same_for_loop_with_upstream_seperate_blocked(
-            self):
-
-        with self.assertRaisesRegex(
-                RuntimeError,
-                r'Tasks cannot depend on an upstream task inside'):
-
-            @dsl.pipeline()
-            def my_pipeline():
-                args_generator = args_generator_op()
-
-                with dsl.ParallelFor(args_generator.output):
-                    one = print_op(message='1')
-
-                with dsl.ParallelFor(args_generator.output):
-                    two = print_op(message='3').after(one)
-
-            with tempfile.TemporaryDirectory() as tempdir:
-                package_path = os.path.join(tempdir, 'pipeline.yaml')
-                compiler.Compiler().compile(
-                    pipeline_func=my_pipeline, package_path=package_path)
-
-    def test_downstream_not_in_same_for_loop_with_upstream_nested_blocked(self):
-
-        with self.assertRaisesRegex(
-                RuntimeError,
-                r'Downstream tasks in a nested ParallelFor group cannot depend on an upstream task in a shallower ParallelFor group.'
-        ):
-
-            @dsl.pipeline()
-            def my_pipeline():
-                args_generator = args_generator_op()
-
-                with dsl.ParallelFor(args_generator.output):
-                    one = print_op(message='1')
-
-                    with dsl.ParallelFor(args_generator.output):
-                        two = print_op(message='3').after(one)
-
-            with tempfile.TemporaryDirectory() as tempdir:
-                package_path = os.path.join(tempdir, 'pipeline.yaml')
-                compiler.Compiler().compile(
-                    pipeline_func=my_pipeline, package_path=package_path)
-
-    def test_downstream_in_condition_nested_in_a_for_loop(self):
-
-        @dsl.pipeline()
-        def my_pipeline():
-            return_1_task = return_1()
-
-            with dsl.ParallelFor([1, 2, 3]):
-                one = print_op(message='1')
-                with dsl.Condition(return_1_task.output == 1):
-                    two = print_op(message='2').after(one)
-
-        with tempfile.TemporaryDirectory() as tempdir:
-            package_path = os.path.join(tempdir, 'pipeline.yaml')
-            compiler.Compiler().compile(
-                pipeline_func=my_pipeline, package_path=package_path)
-
-    def test_downstream_in_a_for_loop_nested_in_a_condition(self):
-
-        @dsl.pipeline()
-        def my_pipeline():
-            return_1_task = return_1()
-
-            with dsl.Condition(return_1_task.output == 1):
-                one = print_op(message='1')
-                with dsl.ParallelFor([1, 2, 3]):
-                    two = print_op(message='2').after(one)
-
-        with tempfile.TemporaryDirectory() as tempdir:
-            package_path = os.path.join(tempdir, 'pipeline.yaml')
-            compiler.Compiler().compile(
-                pipeline_func=my_pipeline, package_path=package_path)
-
-    def test_downstream_in_a_nested_for_loop_not_related_to_upstream(self):
-
-        @dsl.pipeline()
-        def my_pipeline():
-            return_1_task = return_1()
-
-            with dsl.ParallelFor([1, 2, 3]):
-                one = print_op(message='1')
-                with dsl.ParallelFor([1, 2, 3]):
-                    two = print_op(message='2').after(return_1_task)
-
-        with tempfile.TemporaryDirectory() as tempdir:
-            package_path = os.path.join(tempdir, 'pipeline.yaml')
-            compiler.Compiler().compile(
-                pipeline_func=my_pipeline, package_path=package_path)
-
-
-class TestCannotUseAfterCrossDAG(unittest.TestCase):
-
-    def test_inner_task_prevented(self):
-        with self.assertRaisesRegex(RuntimeError, r'Task'):
-
-            @dsl.component
-            def print_op(message: str):
-                print(message)
-
-            @dsl.pipeline(name='pipeline-with-multiple-exit-handlers')
-            def my_pipeline():
-                first_exit_task = print_op(message='First exit task.')
-
-                with dsl.ExitHandler(first_exit_task):
-                    first_print_op = print_op(
-                        message='Inside first exit handler.')
-
-                second_exit_task = print_op(message='Second exit task.')
-                with dsl.ExitHandler(second_exit_task):
-                    print_op(message='Inside second exit handler.').after(
-                        first_print_op)
-
-            with tempfile.TemporaryDirectory() as tempdir:
-                package_path = os.path.join(tempdir, 'pipeline.yaml')
-                compiler.Compiler().compile(
-                    pipeline_func=my_pipeline, package_path=package_path)
-
-    def test_exit_handler_task_prevented(self):
-        with self.assertRaisesRegex(RuntimeError, r'Task'):
-
-            @dsl.component
-            def print_op(message: str):
-                print(message)
-
-            @dsl.pipeline(name='pipeline-with-multiple-exit-handlers')
-            def my_pipeline():
-                first_exit_task = print_op(message='First exit task.')
-
-                with dsl.ExitHandler(first_exit_task):
-                    first_print_op = print_op(
-                        message='Inside first exit handler.')
-
-                second_exit_task = print_op(message='Second exit task.')
-                with dsl.ExitHandler(second_exit_task):
-                    x = print_op(message='Inside second exit handler.')
-                    x.after(first_print_op)
-
-            with tempfile.TemporaryDirectory() as tempdir:
-                package_path = os.path.join(tempdir, 'pipeline.yaml')
-                compiler.Compiler().compile(
-                    pipeline_func=my_pipeline, package_path=package_path)
-
-    def test_within_same_exit_handler_permitted(self):
-
-        @dsl.component
-        def print_op(message: str):
-            print(message)
-
-        @dsl.pipeline(name='pipeline-with-multiple-exit-handlers')
-        def my_pipeline():
-            first_exit_task = print_op(message='First exit task.')
-
-            with dsl.ExitHandler(first_exit_task):
-                first_print_op = print_op(
-                    message='First task inside first exit handler.')
-                second_print_op = print_op(
-                    message='Second task inside first exit handler.').after(
-                        first_print_op)
-
-            second_exit_task = print_op(message='Second exit task.')
-            with dsl.ExitHandler(second_exit_task):
-                print_op(message='Inside second exit handler.')
-
-        with tempfile.TemporaryDirectory() as tempdir:
-            package_path = os.path.join(tempdir, 'pipeline.yaml')
-            compiler.Compiler().compile(
-                pipeline_func=my_pipeline, package_path=package_path)
-
-    def test_outside_of_condition_blocked(self):
-        with self.assertRaisesRegex(RuntimeError, r'Task'):
-
-            @dsl.component
-            def print_op(message: str):
-                print(message)
-
-            @dsl.component
-            def return_1() -> int:
-                return 1
-
-            @dsl.pipeline(name='pipeline-with-multiple-exit-handlers')
-            def my_pipeline():
-                return_1_task = return_1()
-
-                with dsl.Condition(return_1_task.output == 1):
-                    one = print_op(message='1')
-                    two = print_op(message='2')
-                three = print_op(message='3').after(one)
-
-            with tempfile.TemporaryDirectory() as tempdir:
-                package_path = os.path.join(tempdir, 'pipeline.yaml')
-                compiler.Compiler().compile(
-                    pipeline_func=my_pipeline, package_path=package_path)
-
-    def test_inside_of_condition_permitted(self):
-
-        @dsl.component
-        def print_op(message: str):
-            print(message)
-
-        @dsl.component
-        def return_1() -> int:
-            return 1
-
-        @dsl.pipeline(name='pipeline-with-multiple-exit-handlers')
-        def my_pipeline():
-            return_1_task = return_1()
-
-            with dsl.Condition(return_1_task.output == '1'):
-                one = print_op(message='1')
-                two = print_op(message='2').after(one)
-            three = print_op(message='3')
-
-        with tempfile.TemporaryDirectory() as tempdir:
-            package_path = os.path.join(tempdir, 'pipeline.yaml')
-            compiler.Compiler().compile(
-                pipeline_func=my_pipeline, package_path=package_path)
-
-
 if __name__ == '__main__':
     unittest.main()